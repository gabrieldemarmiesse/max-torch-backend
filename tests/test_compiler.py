import torch
import torch.nn.functional as F
from collections.abc import Callable
from torch_max_backend import max_backend
import pytest
from torch._dynamo import mark_dynamic
import io
from unittest.mock import patch
import numpy as np


def check_functions_are_equivalent(
    fn: Callable,
    device: str | None,
    inputs: list[torch.Tensor],
    fn_compiled: Callable | None = None,
    rtol=5e-2,
    atol=5e-3,
    compiler=max_backend,
):
    fn_compiled = fn_compiled or torch.compile(backend=compiler)(fn)
    if device is not None:
        inputs = [input_tensor.to(device) for input_tensor in inputs]

    # We use the compiled first because compiled never changes
    # the input tensors, while the original function might.
    output_compiled = fn_compiled(*inputs)
    output_original = fn(*inputs)

    assert type(output_original) == type(output_compiled)

    if isinstance(output_original, torch.Tensor):
        output_original = [output_original]
        output_compiled = [output_compiled]

    for original, compiled in zip(output_original, output_compiled):
        assert original.shape == compiled.shape
        assert original.device == compiled.device
        assert original.dtype == compiled.dtype
        assert torch.allclose(original, compiled, rtol=rtol, atol=atol)


def test_basic_addition(device: str):
    def fn(x, y):
        return x + y

    a = torch.randn(3)
    b = torch.randn(3)

    check_functions_are_equivalent(fn, device, [a, b])


def test_basic_training(device: str):
    class MyModel(torch.nn.Module):
        def __init__(self):
            super().__init__()
            self.linear = torch.nn.Linear(3, 2)

        def forward(self, x):
            return self.linear(x)

    model = MyModel().to(device)
    optimizer = torch.optim.SGD(model.parameters(), lr=0.01)

    def train_step(x, y):
        model.train()
        optimizer.zero_grad()
        output = model(x)
        loss = F.mse_loss(output, y)
        loss.backward()
        optimizer.step()
        return loss

    a = torch.randn(5, 3).to(device)
    b = torch.randn(5, 2).to(device)

    # We need to reset the parameters before each test
    # to check the model weights afterwards
    model.linear.weight.data.fill_(0.01)
    model.linear.bias.data.fill_(0.01)

    loss_not_compiled = train_step(a, b).cpu().detach().numpy()
    weight_not_compiled = model.linear.weight.data.cpu().numpy()
    bias_not_compiled = model.linear.bias.data.cpu().numpy()

    # Now with the default backed
    model.linear.weight.data.fill_(0.01)
    model.linear.bias.data.fill_(0.01)

    loss_compiled_default = torch.compile()(train_step)(a, b).cpu().detach().numpy()
    weight_compiled_default = model.linear.weight.data.cpu().numpy()
    bias_compiled_default = model.linear.bias.data.cpu().numpy()

    np.testing.assert_allclose(
        loss_not_compiled, loss_compiled_default, rtol=5e-2, atol=5e-3
    )
    np.testing.assert_allclose(
        weight_not_compiled, weight_compiled_default, rtol=5e-2, atol=5e-3
    )
    np.testing.assert_allclose(
        bias_not_compiled, bias_compiled_default, rtol=5e-2, atol=5e-3
    )

    model.linear.weight.data.fill_(0.01)
    model.linear.bias.data.fill_(0.01)

    loss_compiled = (
        torch.compile(backend=max_backend)(train_step)(a, b).cpu().detach().numpy()
    )
    weight_compiled = model.linear.weight.data.cpu().numpy()
    bias_compiled = model.linear.bias.data.cpu().numpy()

    np.testing.assert_allclose(loss_not_compiled, loss_compiled, rtol=5e-2, atol=5e-3)
    np.testing.assert_allclose(
        weight_not_compiled, weight_compiled, rtol=5e-2, atol=5e-3
    )
    np.testing.assert_allclose(bias_not_compiled, bias_compiled, rtol=5e-2, atol=5e-3)


def test_iadd(device: str):
    def fn(x, y):
        x += y
        return x

    a = torch.randn(3)
    b = torch.randn(3)

    check_functions_are_equivalent(fn, device, [a, b])


def test_t_method(device: str):
    def fn(x):
        return x.t()

    a = torch.randn(3, 4)

    check_functions_are_equivalent(fn, device, [a])


def test_t_function(device: str):
    def fn(x):
        return torch.t(x)

    a = torch.randn(3, 4)

    check_functions_are_equivalent(fn, device, [a])


def test_new_ones(device: str):
    def fn(x):
        return x.new_ones((3, 3))

    a = torch.randn(3)

    check_functions_are_equivalent(fn, device, [a])


def test_new_ones_device(device: str):
    def fn(x):
        return x.new_ones((3, 3), device=torch.device(device))

    a = torch.randn(3)

    check_functions_are_equivalent(fn, "cpu", [a])


def test_new_ones_dtype(device: str):
    def fn(x):
        return x.new_ones((3, 3), dtype=torch.uint8)

    a = torch.randn(3)

    check_functions_are_equivalent(fn, device, [a])


def test_operator_add(device: str, tensor_shapes: tuple):
    def fn(x, y):
        return x + y

    a = torch.randn(tensor_shapes)
    b = torch.randn(tensor_shapes)

    check_functions_are_equivalent(fn, device, [a, b])


def test_subtraction(device: str, tensor_shapes: tuple):
    def fn(x, y):
        return x - y

    a = torch.randn(tensor_shapes)
    b = torch.randn(tensor_shapes)

    check_functions_are_equivalent(fn, device, [a, b])


def test_multiplication(device: str, tensor_shapes: tuple):
    def fn(x, y):
        return x * y

    a = torch.randn(tensor_shapes)
    b = torch.randn(tensor_shapes)

    check_functions_are_equivalent(fn, device, [a, b])


def test_multiplication_int32(device: str, tensor_shapes: tuple):
    def fn(x, y):
        return x * y

    a = torch.randint(0, 10, size=tensor_shapes, dtype=torch.int32)
    b = torch.randint(0, 10, size=tensor_shapes, dtype=torch.int32)

    check_functions_are_equivalent(fn, device, [a, b])


def test_division(device: str, tensor_shapes: tuple):
    def fn(x, y):
        return x / y

    a = torch.randn(tensor_shapes)
    b = torch.randn(tensor_shapes) + 1.0  # Avoid division by zero

    check_functions_are_equivalent(fn, device, [a, b])


def test_floor_division(device: str, tensor_shapes: tuple):
    def fn(x, y):
        return x // y

    a = torch.randn(tensor_shapes) * 10
    b = torch.randn(tensor_shapes).abs() + 1.0  # Avoid division by zero

    check_functions_are_equivalent(fn, device, [a, b])


def test_power(device: str, tensor_shapes: tuple):
    def fn(x, y):
        return x**y

    a = torch.randn(tensor_shapes).abs() + 0.1  # Avoid negative base
    b = torch.randn(tensor_shapes) * 2  # Keep exponent reasonable

    check_functions_are_equivalent(fn, device, [a, b])


def test_modulo(device: str, tensor_shapes: tuple):
    def fn(x, y):
        return x % y

    a = torch.randn(tensor_shapes) * 10
    b = torch.randn(tensor_shapes).abs() + 1.0  # Avoid division by zero

    check_functions_are_equivalent(fn, device, [a, b])


def test_abs(device: str, tensor_shapes: tuple):
    def fn(x):
        return torch.abs(x)

    a = torch.randn(tensor_shapes)

    check_functions_are_equivalent(fn, device, [a])


def test_cos(device: str, tensor_shapes: tuple):
    def fn(x):
        return torch.cos(x)

    a = torch.randn(tensor_shapes)

    check_functions_are_equivalent(fn, device, [a])


def test_sin(device: str, tensor_shapes: tuple):
    def fn(x):
        return torch.sin(x)

    a = torch.randn(tensor_shapes)

    check_functions_are_equivalent(fn, device, [a])


def test_outer(device: str):
    def fn(x, y):
        return torch.outer(x, y)

    # torch.outer requires 1D tensors
    a = torch.randn(5)
    b = torch.randn(3)

    check_functions_are_equivalent(fn, device, [a, b])


def test_stack_1d(device: str):
    # Test 1D tensors
    def fn_1d(a, b):
        return torch.stack([a, b], dim=0)

    a1d = torch.randn(2)
    b1d = torch.randn(2)
    check_functions_are_equivalent(fn_1d, device, [a1d, b1d])


@pytest.mark.parametrize("dim", [0, 1, -1])
def test_stack_2d(device: str, dim: int):
    def fn(a, b, c):
        return torch.stack([a, b, c], dim=dim)

    # Create tensors with same shape for stacking
    a = torch.randn(3, 4)
    b = torch.randn(3, 4)
    c = torch.randn(3, 4)

    check_functions_are_equivalent(fn, device, [a, b, c])


def test_stack_3d(device: str):
    # Test 3D tensors
    def fn_3d(a, b):
        return torch.stack([a, b], dim=0)

    a3d = torch.randn(2, 3, 4)
    b3d = torch.randn(2, 3, 4)
    check_functions_are_equivalent(fn_3d, device, [a3d, b3d])


@pytest.mark.parametrize("func", [min, max])
def test_builtin_min_max(device: str, func):
    """Only works with a single dimension."""

    def fn(x):
        return func(x)

    a = torch.randn((9,))

    check_functions_are_equivalent(fn, device, [a])


@pytest.mark.parametrize("keepdim", [True, False])
@pytest.mark.parametrize("func", [torch.amin, torch.amax])
@pytest.mark.parametrize(
    "shapes,dims",
    [
        ((3, 4), (0,)),
        ((5, 6, 2), (0, 2)),
        ((8,), (0,)),
        ((2, 3, 4), (-1,)),
        ((2, 3, 4), -1),
        ((2, 3, 4), None),
    ],
)
def test_torch_amin_amax_single_element_options(
    device: str, shapes, dims, keepdim, func
):
    """Only works with a single element."""

    def fn(x):
        return func(x, dims, keepdim=keepdim)

    a = torch.randn(shapes)

    check_functions_are_equivalent(fn, device, [a])


@pytest.mark.parametrize("keepdim", [True, False])
@pytest.mark.parametrize("shapes,dims", [((8,), 0), ((2, 3, 4), -1), ((2, 3, 4), None)])
def test_torch_argmax(device: str, shapes, dims, keepdim):
    """Test argmax with various dimensions and keepdim options."""

    def fn(x):
        return torch.argmax(x, dim=dims, keepdim=keepdim)

    a = torch.randn(shapes)

    check_functions_are_equivalent(fn, device, [a])


@pytest.mark.parametrize("shapes", [(8,), (3, 4), (2, 3, 4), (5, 6, 2, 3)])
def test_torch_argmax_no_dim(device: str, shapes):
    """Test argmax with only tensor argument (no dim parameter)."""

    def fn(x):
        return torch.argmax(x)

    a = torch.randn(shapes)

    check_functions_are_equivalent(fn, device, [a])


@pytest.mark.parametrize("keepdim", [True, False])
@pytest.mark.parametrize("shapes,dims", [((8,), 0), ((2, 3, 4), -1), ((2, 3, 4), None)])
def test_torch_argmin(device: str, shapes, dims, keepdim):
    """Test argmin with various dimensions and keepdim options."""

    def fn(x):
        return torch.argmin(x, dim=dims, keepdim=keepdim)

    a = torch.randn(shapes)

    check_functions_are_equivalent(fn, device, [a])


@pytest.mark.parametrize("shapes", [(8,), (3, 4), (2, 3, 4), (5, 6, 2, 3)])
def test_torch_argmin_no_dim(device: str, shapes):
    """Test argmin with only tensor argument (no dim parameter)."""

    def fn(x):
        return torch.argmin(x)

    a = torch.randn(shapes)

    check_functions_are_equivalent(fn, device, [a])


@pytest.mark.parametrize("func", [torch.min, torch.max])
@pytest.mark.parametrize("shapes", [(8,), (3, 4), (2, 3, 4), (5, 6, 2, 3)])
def test_torch_max_single_value(device: str, shapes, func):
    def fn(x):
        return func(x)

    a = torch.randn(shapes)

    check_functions_are_equivalent(fn, device, [a])


@pytest.mark.parametrize("func", [torch.min, torch.max])
@pytest.mark.parametrize("keepdim", [True, False])
@pytest.mark.parametrize("shapes,dims", [((8,), 0), ((2, 3, 4), -1)])
def test_torch_max_with_dim(device: str, shapes, dims, keepdim, func):
    def fn(x):
        return func(x, dim=dims, keepdim=keepdim)

    a = torch.randn(shapes)

    check_functions_are_equivalent(fn, device, [a])


@pytest.mark.parametrize("func", [torch.min, torch.max])
@pytest.mark.parametrize("shapes,dims", [((8,), 0), ((2, 3, 4), -1)])
def test_torch_max_with_dim_positional(device: str, shapes, dims, func):
    def fn(x):
        return func(x, dims)

    a = torch.randn(shapes)

    check_functions_are_equivalent(fn, device, [a])


@pytest.mark.parametrize("func", [torch.min, torch.max])
def test_torch_max_elementwise(device: str, tensor_shapes: tuple, func):
    def fn(x, y):
        return func(x, y)

    a = torch.randn(tensor_shapes)
    b = torch.randn(tensor_shapes)

    check_functions_are_equivalent(fn, device, [a, b])


@pytest.mark.parametrize("func", [torch.minimum, torch.maximum])
def test_minimum_maximum(device: str, tensor_shapes: tuple, func):
    """Only works with elementwise min/max of two tensors."""

    def fn(x, y):
        return func(x, y)

    a = torch.randn(tensor_shapes)
    b = torch.randn(tensor_shapes)

    check_functions_are_equivalent(fn, device, [a, b])


def test_relu(device: str, tensor_shapes: tuple):
    def fn(x):
        return F.relu(x)

    a = torch.randn(tensor_shapes)

    check_functions_are_equivalent(fn, device, [a])


def test_cat(device: str, tensor_shapes: tuple):
    def fn(x, y):
        return torch.cat([x, y], dim=0)

    a = torch.randn(tensor_shapes)
    b = torch.randn(tensor_shapes)

    check_functions_are_equivalent(fn, device, [a, b])


def test_combination_add_mul(device: str, tensor_shapes: tuple):
    def fn(x, y, z):
        return (x + y) * z

    a = torch.randn(tensor_shapes)
    b = torch.randn(tensor_shapes)
    c = torch.randn(tensor_shapes)

    check_functions_are_equivalent(fn, device, [a, b, c])


def test_combination_sub_div(device: str, tensor_shapes: tuple):
    def fn(x, y, z):
        return (x - y) / z

    a = torch.randn(tensor_shapes)
    b = torch.randn(tensor_shapes)
    c = torch.randn(tensor_shapes) + 1.0  # Avoid division by zero

    check_functions_are_equivalent(fn, device, [a, b, c])


def test_combination_trig_arithmetic(device: str, tensor_shapes: tuple):
    def fn(x, y):
        return torch.sin(x) + torch.cos(y)

    a = torch.randn(tensor_shapes)
    b = torch.randn(tensor_shapes)

    check_functions_are_equivalent(fn, device, [a, b])


def test_combination_abs_mul_add(device: str, tensor_shapes: tuple):
    def fn(x, y, z):
        return torch.abs(x) * y + z

    a = torch.randn(tensor_shapes)
    b = torch.randn(tensor_shapes)
    c = torch.randn(tensor_shapes)

    check_functions_are_equivalent(fn, device, [a, b, c])


def test_combination_pow_mod(device: str, tensor_shapes: tuple):
    def fn(x, y):
        return (x**2) % y

    a = torch.randn(tensor_shapes).abs() + 0.1
    b = torch.randn(tensor_shapes).abs() + 1.0

    check_functions_are_equivalent(fn, device, [a, b])


def test_complex_combination(device: str, tensor_shapes: tuple):
    def fn(x, y, z):
        return torch.abs(torch.sin(x) * y + torch.cos(z))

    a = torch.randn(tensor_shapes)
    b = torch.randn(tensor_shapes)
    c = torch.randn(tensor_shapes)

    check_functions_are_equivalent(fn, device, [a, b, c])


def test_scalar_shapes(device: str):
    def fn(x, y):
        return x + y * 2

    a = torch.randn(())  # Scalar tensor
    b = torch.randn(())

    check_functions_are_equivalent(fn, device, [a, b])


def test_broadcasting_compatible(device: str):
    def fn(x, y):
        return x + y

    a = torch.randn(5, 1)
    b = torch.randn(1, 5)

    check_functions_are_equivalent(fn, device, [a, b])


def test_conv2d_basic(device: str):
    """Test basic conv2d with default parameters"""

    def fn(x, w):
        return F.conv2d(x, w)

    batch_size, in_channels, height, width = 2, 3, 8, 8
    out_channels, kernel_size = 4, 3

    x = torch.randn(batch_size, in_channels, height, width)
    w = torch.randn(out_channels, in_channels, kernel_size, kernel_size)

    check_functions_are_equivalent(fn, device, [x, w])


def test_conv2d_with_bias(device: str):
    """Test conv2d with bias"""

    def fn(x, w, b):
        return F.conv2d(x, w, b)

    batch_size, in_channels, height, width = 2, 3, 8, 8
    out_channels, kernel_size = 4, 3

    x = torch.randn(batch_size, in_channels, height, width)
    w = torch.randn(out_channels, in_channels, kernel_size, kernel_size)
    b = torch.randn(out_channels)

    check_functions_are_equivalent(fn, device, [x, w, b])


def test_conv2d_stride_int(device: str):
    """Test conv2d with integer stride"""

    def fn(x, w):
        return F.conv2d(x, w, stride=2)

    batch_size, in_channels, height, width = 2, 3, 16, 16
    out_channels, kernel_size = 4, 3

    x = torch.randn(batch_size, in_channels, height, width)
    w = torch.randn(out_channels, in_channels, kernel_size, kernel_size)

    check_functions_are_equivalent(fn, device, [x, w])


def test_conv2d_stride_tuple(device: str):
    """Test conv2d with tuple stride"""

    def fn(x, w):
        return F.conv2d(x, w, stride=(2, 3))

    batch_size, in_channels, height, width = 2, 3, 16, 16
    out_channels, kernel_size = 4, 3

    x = torch.randn(batch_size, in_channels, height, width)
    w = torch.randn(out_channels, in_channels, kernel_size, kernel_size)

    check_functions_are_equivalent(fn, device, [x, w])


def test_conv2d_padding_int(device: str):
    """Test conv2d with integer padding"""

    def fn(x, w):
        return F.conv2d(x, w, padding=1)

    batch_size, in_channels, height, width = 2, 3, 8, 8
    out_channels, kernel_size = 4, 3

    x = torch.randn(batch_size, in_channels, height, width)
    w = torch.randn(out_channels, in_channels, kernel_size, kernel_size)

    check_functions_are_equivalent(fn, device, [x, w])


def test_conv2d_padding_tuple(device: str):
    """Test conv2d with tuple padding"""

    def fn(x, w):
        return F.conv2d(x, w, padding=(1, 2))

    batch_size, in_channels, height, width = 2, 3, 8, 8
    out_channels, kernel_size = 4, 3

    x = torch.randn(batch_size, in_channels, height, width)
    w = torch.randn(out_channels, in_channels, kernel_size, kernel_size)

    check_functions_are_equivalent(fn, device, [x, w])


@pytest.mark.xfail(reason="Dilation not implemented yet on max")
def test_conv2d_dilation_int(device: str):
    def fn(x, w):
        return F.conv2d(x, w, dilation=2)

    batch_size, in_channels, height, width = 2, 3, 16, 16
    out_channels, kernel_size = 4, 3

    x = torch.randn(batch_size, in_channels, height, width)
    w = torch.randn(out_channels, in_channels, kernel_size, kernel_size)

    check_functions_are_equivalent(fn, device, [x, w])


@pytest.mark.xfail(reason="Dilation not implemented yet on max")
def test_conv2d_dilation_tuple(device: str):
    """Test conv2d with tuple dilation"""

    def fn(x, w):
        return F.conv2d(x, w, dilation=(2, 3))

    batch_size, in_channels, height, width = 2, 3, 16, 16
    out_channels, kernel_size = 4, 3

    x = torch.randn(batch_size, in_channels, height, width)
    w = torch.randn(out_channels, in_channels, kernel_size, kernel_size)

    check_functions_are_equivalent(fn, device, [x, w])


def test_conv2d_all_params(device: str):
    """Test conv2d with all parameters specified"""

    def fn(x, w, b):
        return F.conv2d(x, w, b, stride=2, padding=1, dilation=1)

    batch_size, in_channels, height, width = 2, 3, 16, 16
    out_channels, kernel_size = 4, 3

    x = torch.randn(batch_size, in_channels, height, width)
    w = torch.randn(out_channels, in_channels, kernel_size, kernel_size)
    b = torch.randn(out_channels)

    check_functions_are_equivalent(fn, device, [x, w, b])


def test_conv2d_1x1_kernel(device: str):
    """Test conv2d with 1x1 kernel (pointwise convolution)"""

    def fn(x, w):
        return F.conv2d(x, w)

    batch_size, in_channels, height, width = 2, 3, 8, 8
    out_channels = 4

    x = torch.randn(batch_size, in_channels, height, width)
    w = torch.randn(out_channels, in_channels, 1, 1)

    check_functions_are_equivalent(fn, device, [x, w])


def test_conv2d_large_kernel(device: str):
    """Test conv2d with larger kernel"""

    def fn(x, w):
        return F.conv2d(x, w, padding=2)

    batch_size, in_channels, height, width = 2, 3, 16, 16
    out_channels, kernel_size = 4, 5

    x = torch.randn(batch_size, in_channels, height, width)
    w = torch.randn(out_channels, in_channels, kernel_size, kernel_size)

    check_functions_are_equivalent(fn, device, [x, w])


def test_conv2d_asymmetric_kernel(device: str):
    """Test conv2d with asymmetric kernel"""

    def fn(x, w):
        return F.conv2d(x, w, padding=(1, 2))

    batch_size, in_channels, height, width = 2, 3, 8, 8
    out_channels = 4

    x = torch.randn(batch_size, in_channels, height, width)
    w = torch.randn(out_channels, in_channels, 3, 5)  # 3x5 kernel

    check_functions_are_equivalent(fn, device, [x, w])


def test_conv2d_different_input_sizes(device: str):
    """Test conv2d with different input tensor sizes"""

    def fn(x, w):
        return F.conv2d(x, w, padding=1)

    # Test various input sizes
    sizes = [(1, 1, 4, 4), (3, 8, 32, 32), (2, 16, 64, 64)]

    for batch_size, in_channels, height, width in sizes:
        out_channels, kernel_size = 4, 3

        x = torch.randn(batch_size, in_channels, height, width)
        w = torch.randn(out_channels, in_channels, kernel_size, kernel_size)

        check_functions_are_equivalent(fn, device, [x, w])


def test_conv2d_edge_cases(device: str):
    """Test conv2d edge cases"""

    # Single pixel output
    def fn1(x, w):
        return F.conv2d(x, w)

    batch_size, in_channels = 1, 2
    out_channels, kernel_size = 3, 3

    x = torch.randn(batch_size, in_channels, 3, 3)  # Exactly kernel size
    w = torch.randn(out_channels, in_channels, kernel_size, kernel_size)

    check_functions_are_equivalent(fn1, device, [x, w])


def test_conv2d_combined_with_other_ops(device: str):
    """Test conv2d combined with other operations"""

    def fn(x, w, b, y):
        conv_out = F.conv2d(x, w, b, padding=1)
        return conv_out + y

    batch_size, in_channels, height, width = 2, 3, 8, 8
    out_channels, kernel_size = 4, 3

    x = torch.randn(batch_size, in_channels, height, width)
    w = torch.randn(out_channels, in_channels, kernel_size, kernel_size)
    b = torch.randn(out_channels)
    # y should have same shape as conv output: (2, 4, 8, 8)
    y = torch.randn(batch_size, out_channels, height, width)

    check_functions_are_equivalent(fn, device, [x, w, b, y])


def test_embedding_basic(device: str):
    """Test basic embedding lookup"""

    def fn(indices, weight):
        return F.embedding(indices, weight)

    vocab_size, embedding_dim = 10, 5
    seq_length = 4

    # Create indices tensor (LongTensor)
    indices = torch.randint(0, vocab_size, (seq_length,))
    weight = torch.randn(vocab_size, embedding_dim)

    check_functions_are_equivalent(fn, device, [indices, weight])


def test_embedding_2d_indices(device: str):
    """Test embedding with 2D indices (batch processing)"""

    def fn(indices, weight):
        return F.embedding(indices, weight)

    vocab_size, embedding_dim = 20, 8
    batch_size, seq_length = 3, 6

    indices = torch.randint(0, vocab_size, (batch_size, seq_length))
    weight = torch.randn(vocab_size, embedding_dim)

    check_functions_are_equivalent(fn, device, [indices, weight])


def test_embedding_3d_indices(device: str):
    """Test embedding with 3D indices"""

    def fn(indices, weight):
        return F.embedding(indices, weight)

    vocab_size, embedding_dim = 15, 4
    batch_size, seq_length, depth = 2, 3, 4

    indices = torch.randint(0, vocab_size, (batch_size, seq_length, depth))
    weight = torch.randn(vocab_size, embedding_dim)

    check_functions_are_equivalent(fn, device, [indices, weight])


def test_embedding_single_index(device: str):
    """Test embedding with single index (scalar)"""

    def fn(indices, weight):
        return F.embedding(indices, weight)

    vocab_size, embedding_dim = 10, 3

    indices = torch.tensor(5)  # Scalar tensor
    weight = torch.randn(vocab_size, embedding_dim)

    check_functions_are_equivalent(fn, device, [indices, weight])


def test_embedding_combined_with_other_ops(device: str):
    """Test embedding combined with other operations"""

    def fn(indices, weight, bias):
        embedded = F.embedding(indices, weight)
        return embedded + bias

    vocab_size, embedding_dim = 10, 5
    seq_length = 4

    indices = torch.randint(0, vocab_size, (seq_length,))
    weight = torch.randn(vocab_size, embedding_dim)
    bias = torch.randn(embedding_dim)

    check_functions_are_equivalent(fn, device, [indices, weight, bias])


def test_embedding_with_padding_idx(device: str):
    """Test embedding with padding_idx parameter"""

    def fn(indices, weight):
        return F.embedding(indices, weight, padding_idx=0)

    vocab_size, embedding_dim = 8, 4

    # Include padding index (0) in the indices
    indices = torch.tensor([[0, 1, 2, 0, 3], [4, 0, 5, 6, 0]])
    weight = torch.randn(vocab_size, embedding_dim)

    check_functions_are_equivalent(fn, device, [indices, weight])


def test_embedding_padding_idx_different_values(device: str):
    """Test embedding with different padding_idx values"""

    def fn_pad_0(indices, weight):
        return F.embedding(indices, weight, padding_idx=0)

    def fn_pad_2(indices, weight):
        return F.embedding(indices, weight, padding_idx=2)

    vocab_size, embedding_dim = 6, 3

    indices_0 = torch.tensor([0, 1, 3, 0])  # Using 0 as padding
    indices_2 = torch.tensor([1, 2, 4, 2])  # Using 2 as padding
    weight = torch.randn(vocab_size, embedding_dim)

    check_functions_are_equivalent(fn_pad_0, device, [indices_0, weight])
    check_functions_are_equivalent(fn_pad_2, device, [indices_2, weight])


def test_embedding_padding_idx_scalar(device: str):
    """Test embedding with padding_idx on scalar indices"""

    def fn(indices, weight):
        return F.embedding(indices, weight, padding_idx=0)

    vocab_size, embedding_dim = 5, 3

    indices = torch.tensor(0)  # Scalar padding index
    weight = torch.randn(vocab_size, embedding_dim)

    check_functions_are_equivalent(fn, device, [indices, weight])


def test_tensor_slice_basic(device: str):
    def fn(x):
        return x[1:3]  # Basic slice along first dimension

    x = torch.randn(5, 4)

    check_functions_are_equivalent(fn, device, [x])


def test_tensor_slice_2d(device: str):
    def fn(x):
        return x[1:3, 0:2]  # Slice along both dimensions

    x = torch.randn(5, 4)

    check_functions_are_equivalent(fn, device, [x])


def test_tensor_slice_negative_index(device: str):
    def fn(x):
        return x[-2:]  # Negative slice

    x = torch.randn(5, 3)

    check_functions_are_equivalent(fn, device, [x])


def test_tensor_slice_with_step(device: str):
    def fn(x):
        return x[1:10:2]  # Negative slice

    x = torch.randn(20, 20)

    check_functions_are_equivalent(fn, device, [x])


def test_to_float(device: str):
    def fn(x):
        return x.float()

    x = torch.randint(0, 10, (5,))

    check_functions_are_equivalent(fn, device, [x])


def test_expand_basic(device: str):
    """Test basic expand operation"""

    def fn(x):
        return x.expand(3, 4)

    x = torch.randn(1, 4)

    check_functions_are_equivalent(fn, device, [x])


def test_expand_with_negative_one(device: str):
    """Test expand with -1 (keep dimension unchanged)"""

    def fn(x):
        return x.expand(-1, 5)

    x = torch.randn(3, 1)

    check_functions_are_equivalent(fn, device, [x])


def test_expand_multiple_dims(device: str):
    """Test expand on tensor with multiple dimensions"""

    def fn(x):
        return x.expand(2, 3, 4)

    x = torch.randn(1, 1, 4)

    check_functions_are_equivalent(fn, device, [x])


def test_expand_same_size(device: str):
    """Test expand to same size (should be no-op)"""

    def fn(x):
        return x.expand(2, 3)

    x = torch.randn(2, 3)

    check_functions_are_equivalent(fn, device, [x])


def test_expand_add_dimensions(device: str):
    """Test expand adding new leading dimensions"""

    def fn(x):
        return x.expand(2, 3, 4)

    x = torch.randn(4)  # 1D tensor

    check_functions_are_equivalent(fn, device, [x])


def test_expand_mixed_operations(device: str):
    """Test expand combined with arithmetic operations"""

    def fn(x, y):
        expanded_x = x.expand(2, 3)
        return expanded_x + y

    x = torch.randn(1, 3)
    y = torch.randn(2, 3)

    check_functions_are_equivalent(fn, device, [x, y])


def test_expand_with_scalar_broadcast(device: str):
    """Test expand from scalar dimension"""

    def fn(x):
        return x.expand(5, 5)

    x = torch.randn(1, 1)

    check_functions_are_equivalent(fn, device, [x])


def test_expand_complex_pattern(device: str):
    """Test expand with complex dimension pattern"""

    def fn(x):
        return x.expand(2, -1, 4, -1)

    x = torch.randn(1, 3, 1, 5)

    check_functions_are_equivalent(fn, device, [x])


def test_transpose_2d(device: str):
    """Test basic transpose on 2D tensor"""

    def fn(x):
        return x.transpose(0, 1)

    x = torch.randn(3, 4)

    check_functions_are_equivalent(fn, device, [x])


def test_transpose_3d_first_last(device: str):
    """Test transpose swapping first and last dimensions on 3D tensor"""

    def fn(x):
        return x.transpose(0, 2)

    x = torch.randn(2, 3, 4)

    check_functions_are_equivalent(fn, device, [x])


def test_transpose_3d_middle_dims(device: str):
    """Test transpose swapping middle dimensions on 3D tensor"""

    def fn(x):
        return x.transpose(1, 2)

    x = torch.randn(2, 3, 4)

    check_functions_are_equivalent(fn, device, [x])


def test_transpose_negative_dims(device: str):
    """Test transpose with negative dimension indices"""

    def fn(x):
        return x.transpose(-2, -1)

    x = torch.randn(2, 3, 4)

    check_functions_are_equivalent(fn, device, [x])


def test_transpose_same_dim(device: str):
    """Test transpose with same dimension (should be no-op)"""

    def fn(x):
        return x.transpose(1, 1)

    x = torch.randn(2, 3, 4)

    check_functions_are_equivalent(fn, device, [x])


def test_transpose_4d(device: str):
    """Test transpose on 4D tensor"""

    def fn(x):
        return x.transpose(1, 3)

    x = torch.randn(2, 3, 4, 5)

    check_functions_are_equivalent(fn, device, [x])


def test_transpose_batch_dimension(device: str):
    """Test transpose involving batch dimension"""

    def fn(x):
        return x.transpose(0, 1)

    x = torch.randn(8, 16, 32)

    check_functions_are_equivalent(fn, device, [x])


def test_transpose_with_arithmetic(device: str):
    """Test transpose combined with arithmetic operations"""

    def fn(x, y):
        x_t = x.transpose(0, 1)
        return x_t + y

    x = torch.randn(3, 4)
    y = torch.randn(4, 3)

    check_functions_are_equivalent(fn, device, [x, y])


def test_transpose_multiple_ops(device: str):
    """Test multiple transpose operations"""

    def fn(x):
        # First transpose: (2, 3, 4) -> (2, 4, 3)
        x1 = x.transpose(1, 2)
        # Second transpose: (2, 4, 3) -> (4, 2, 3)
        x2 = x1.transpose(0, 1)
        return x2

    x = torch.randn(2, 3, 4)

    check_functions_are_equivalent(fn, device, [x])


def test_transpose_with_other_methods(device: str):
    """Test transpose combined with other tensor methods"""

    def fn(x):
        x_t = x.transpose(0, 1)
        return x_t.expand(-1, 5, -1)

    x = torch.randn(1, 3, 4)

    check_functions_are_equivalent(fn, device, [x])


def test_transpose_scalar_like(device: str):
    """Test transpose on tensor with singleton dimensions"""

    def fn(x):
        return x.transpose(0, 2)

    x = torch.randn(1, 3, 1)

    check_functions_are_equivalent(fn, device, [x])


def test_tensor_cos_method(device: str):
    """Test tensor.cos() method"""

    def fn(x):
        return x.cos()

    x = torch.randn(3, 4)

    check_functions_are_equivalent(fn, device, [x])


def test_tensor_sin_method(device: str):
    """Test tensor.sin() method"""

    def fn(x):
        return x.sin()

    x = torch.randn(3, 4)

    check_functions_are_equivalent(fn, device, [x])


def test_tensor_cos_sin_combined(device: str):
    """Test combining tensor.cos() and tensor.sin() methods"""

    def fn(x):
        return x.cos() + x.sin()

    x = torch.randn(2, 3)

    check_functions_are_equivalent(fn, device, [x])


def test_tensor_cos_with_arithmetic(device: str):
    """Test tensor.cos() combined with arithmetic operations"""

    def fn(x, y):
        return x.cos() * y

    x = torch.randn(3, 4)
    y = torch.randn(3, 4)

    check_functions_are_equivalent(fn, device, [x, y])


def test_tensor_sin_with_arithmetic(device: str):
    """Test tensor.sin() combined with arithmetic operations"""

    def fn(x, y):
        return x.sin() - y

    x = torch.randn(3, 4)
    y = torch.randn(3, 4)

    check_functions_are_equivalent(fn, device, [x, y])


def test_tensor_cos_sin_chained(device: str):
    """Test chained tensor.cos().sin() operations"""

    def fn(x):
        return x.cos().sin()

    x = torch.randn(2, 3)

    check_functions_are_equivalent(fn, device, [x])


def test_tensor_trig_with_transpose(device: str):
    """Test tensor trigonometric methods with transpose"""

    def fn(x):
        return x.transpose(0, 1).cos()

    x = torch.randn(3, 4)

    check_functions_are_equivalent(fn, device, [x])


def test_tensor_cos_sin_different_shapes(device: str, tensor_shapes: tuple):
    """Test tensor.cos() and tensor.sin() with different tensor shapes"""

    def fn_cos(x):
        return x.cos()

    def fn_sin(x):
        return x.sin()

    x = torch.randn(tensor_shapes)

    check_functions_are_equivalent(fn_cos, device, [x])
    check_functions_are_equivalent(fn_sin, device, [x])


def test_tensor_pow_method(device: str):
    """Test tensor.pow() method"""

    def fn(x, y):
        return x.pow(y)

    x = torch.randn(3, 4).abs() + 0.1  # Avoid negative base
    y = torch.randn(3, 4) * 2  # Keep exponent reasonable

    check_functions_are_equivalent(fn, device, [x, y])


def test_tensor_pow_scalar_exponent(device: str):
    """Test tensor.pow() with scalar exponent"""

    def fn(x):
        return x.pow(2)

    x = torch.randn(3, 4)

    check_functions_are_equivalent(fn, device, [x])


def test_tensor_pow_negative_exponent(device: str):
    """Test tensor.pow() with negative exponent"""

    def fn(x):
        return x.pow(-2)

    x = torch.randn(3, 4).abs() + 1.0  # Avoid division by zero

    check_functions_are_equivalent(fn, device, [x])


def test_tensor_pow_fractional_exponent(device: str):
    """Test tensor.pow() with fractional exponent"""

    def fn(x):
        return x.pow(0.5)  # Square root

    x = torch.randn(3, 4).abs() + 0.1  # Ensure positive for square root

    check_functions_are_equivalent(fn, device, [x])


def test_tensor_pow_with_arithmetic(device: str):
    """Test tensor.pow() combined with arithmetic operations"""

    def fn(x, y, z):
        return x.pow(y) + z

    x = torch.randn(3, 4).abs() + 0.1
    y = torch.randn(3, 4) * 2
    z = torch.randn(3, 4)

    check_functions_are_equivalent(fn, device, [x, y, z])


def test_tensor_pow_chained(device: str):
    """Test chained tensor.pow() operations"""

    def fn(x):
        return x.pow(2).pow(0.5)  # Should be approximately x

    x = torch.randn(3, 4).abs() + 0.1

    check_functions_are_equivalent(fn, device, [x])


def test_tensor_pow_broadcast(device: str):
    """Test tensor.pow() with broadcasting"""

    def fn(x, y):
        return x.pow(y)

    x = torch.randn(3, 4).abs() + 0.1
    y = torch.randn(1, 4) * 2

    check_functions_are_equivalent(fn, device, [x, y])


def test_tensor_pow_different_shapes(device: str, tensor_shapes: tuple):
    """Test tensor.pow() with different tensor shapes"""

    def fn(x):
        return x.pow(2)

    x = torch.randn(tensor_shapes)

    check_functions_are_equivalent(fn, device, [x])


def test_tensor_pow_with_other_methods(device: str):
    """Test tensor.pow() combined with other tensor methods"""

    def fn(x):
        return x.transpose(0, 1).pow(2).cos()

    x = torch.randn(3, 4)

    check_functions_are_equivalent(fn, device, [x])


def test_change_device_to_cpu(device: str):
    """Test changing device to CPU"""

    def fn(x):
        return x.to("cpu")

    x = torch.randn(1, 3)

    check_functions_are_equivalent(fn, device, [x])


def test_change_device_to_cpu_by_device(device: str):
    """Test changing device to CPU"""

    def fn(x):
        return x.to(torch.device("cpu"))

    x = torch.randn(1, 3)

    check_functions_are_equivalent(fn, device, [x])


def test_change_device_to_cuda(device: str, gpu_available: bool):
    """Test changing device to CUDA"""
    if not gpu_available:
        pytest.skip("CUDA not available")

    def fn(x):
        return x.to("cuda")

    x = torch.randn(1, 3)

    check_functions_are_equivalent(fn, device, [x])


def test_change_device_to_cuda_by_device(device: str, gpu_available: bool):
    """Test changing device to CUDA"""
    if not gpu_available:
        pytest.skip("CUDA not available")

    def fn(x):
        return x.to(torch.device("cuda"))

    x = torch.randn(1, 3)

    check_functions_are_equivalent(fn, device, [x])


def test_to_with_dtype_keyword(device: str):
    """Test tensor.to() with dtype keyword argument"""

    def fn(x):
        return x.to(dtype=torch.float32)

    x = torch.randint(0, 10, (2, 3))

    check_functions_are_equivalent(fn, device, [x])


def test_to_with_device_keyword(device: str):
    """Test tensor.to() with device keyword argument"""

    def fn(x):
        return x.to(device="cpu")

    x = torch.randn(2, 3)

    check_functions_are_equivalent(fn, device, [x])


def test_to_with_device_dtype_keywords(device: str):
    """Test tensor.to() with both device and dtype keyword arguments"""

    def fn(x):
        return x.to(device="cpu", dtype=torch.float32)

    x = torch.randint(0, 10, (2, 3))

    check_functions_are_equivalent(fn, device, [x])


def test_to_with_torch_device_object(device: str):
    """Test tensor.to() with torch.device object"""

    def fn(x):
        return x.to(torch.device("cpu"))

    x = torch.randn(2, 3)

    check_functions_are_equivalent(fn, device, [x])


def test_to_with_torch_device_object_cuda(device: str, gpu_available: bool):
    """Test tensor.to() with torch.device object for CUDA"""
    if not gpu_available:
        pytest.skip("CUDA not available")

    def fn(x):
        return x.to(torch.device("cuda:0"))

    x = torch.randn(2, 3)

    check_functions_are_equivalent(fn, device, [x])


def test_to_with_dtype_positional(device: str):
    """Test tensor.to() with dtype as positional argument"""

    def fn(x):
        return x.to(torch.float32)

    x = torch.randint(0, 10, (2, 3))

    check_functions_are_equivalent(fn, device, [x])


def test_to_dtype_conversion_int_to_float(device: str):
    """Test converting integer tensor to float"""

    def fn(x):
        return x.to(dtype=torch.float32)

    x = torch.randint(-5, 5, (3, 4))

    check_functions_are_equivalent(fn, device, [x])


def test_to_dtype_conversion_float_to_int(device: str):
    """Test converting float tensor to int"""

    def fn(x):
        return x.to(dtype=torch.int32)

    x = torch.randn(3, 4)

    check_functions_are_equivalent(fn, device, [x])


def test_to_dtype_conversion_double_to_float(device: str):
    """Test converting double tensor to float"""

    def fn(x):
        return x.to(dtype=torch.float32)

    x = torch.randn(3, 4, dtype=torch.float64)

    check_functions_are_equivalent(fn, device, [x])


def test_to_combined_with_operations(device: str):
    """Test tensor.to() combined with other operations"""

    def fn(x, y):
        x_converted = x.to(dtype=torch.float32)
        return x_converted + y

    x = torch.randint(0, 10, (3, 4))
    y = torch.randn(3, 4)

    check_functions_are_equivalent(fn, device, [x, y])


def test_to_device_transfer_with_computation(device: str):
    """Test device transfer followed by computation"""

    def fn(x):
        x_cpu = x.to("cpu")
        return x_cpu * 2

    x = torch.randn(3, 4)

    check_functions_are_equivalent(fn, device, [x])


def test_autocast_enter_exit():
    """Test autocast enter and exit functionality"""

    def fn(x):
        with torch.amp.autocast("cuda", enabled=True):
            return x + 1.0

    x = torch.randn(2, 3)

    # Test on CPU device only as autocast behavior may vary
    check_functions_are_equivalent(fn, "cpu", [x])


def test_complex_to_operations(device: str):
    """Test complex combinations of .to() operations"""

    def fn(x):
        # Convert to float first, then back to int
        x_float = x.to(dtype=torch.float32)
        result = x_float * 2.5
        return result.to(dtype=torch.int32)

    x = torch.randint(1, 5, (2, 3))

    check_functions_are_equivalent(fn, device, [x])


class max_backendCallCount:
    def __init__(self, compiler):
        self.call_count = 0
        self.compiler = compiler

    def __call__(self, *args, **kwargs):
        self.call_count += 1
        return self.compiler(*args, **kwargs)


def test_dynamic_shapes(device: str):
    """Testing the behavior with mark_dynamic()."""

    def fn(x, y):
        return x + y

    counter = max_backendCallCount(max_backend)
    fn_compiled = torch.compile(backend=counter)(fn)

    a = torch.randn(20, 2).to(device)
    b = torch.randn(2).to(device)

    mark_dynamic(a, 0)

    check_functions_are_equivalent(fn, None, [a, b], fn_compiled)

    for i in range(5, 15):
        a = torch.randn(i, 2).to(device)
        b = torch.randn(2).to(device)
        mark_dynamic(a, 0)

        check_functions_are_equivalent(fn, None, [a, b], fn_compiled)
        # Ensure only one instance of the max_backend is created
    assert counter.call_count == 1


def test_recompilation(device: str):
    """Testing the behavior without mark_dynamic()."""

    def fn(x, y):
        return x + y

    counter = max_backendCallCount(max_backend)
    fn_compiled = torch.compile(backend=counter)(fn)

    a = torch.randn(20, 2).to(device)
    b = torch.randn(2).to(device)

    check_functions_are_equivalent(fn, None, [a, b], fn_compiled)

    a = torch.randn(10, 2).to(device)
    b = torch.randn(2).to(device)

    check_functions_are_equivalent(fn, None, [a, b], fn_compiled)
    # Ensure a second instance of the max_backend is created
    assert counter.call_count == 2

    # TODO: Make it work if called with more shapes (dynamo doesn't recompile)


def test_mean_no_dim(device: str, tensor_shapes: tuple):
    """Test mean without specifying dimensions (reduce all)"""

    def fn(x):
        return torch.mean(x)

    a = torch.randn(tensor_shapes)

    check_functions_are_equivalent(fn, device, [a])


def test_mean_single_dim(device: str, tensor_shapes: tuple):
    """Test mean with single dimension"""

    def fn(x):
        return torch.mean(x, dim=1)

    a = torch.randn(tensor_shapes) if len(tensor_shapes) > 1 else torch.randn(3, 4)

    check_functions_are_equivalent(fn, device, [a])


def test_mean_negative_dim(device: str, tensor_shapes: tuple):
    """Test mean with negative dimension"""

    def fn(x):
        return torch.mean(x, dim=-1)

    a = torch.randn(tensor_shapes)

    check_functions_are_equivalent(fn, device, [a])


def test_mean_keepdim_true(device: str, tensor_shapes: tuple):
    """Test mean with keepdim=True"""

    def fn(x):
        return torch.mean(x, dim=1, keepdim=True)

    a = torch.randn(tensor_shapes) if len(tensor_shapes) > 1 else torch.randn(3, 4)

    check_functions_are_equivalent(fn, device, [a])


def test_mean_multiple_dims(device: str):
    """Test mean with multiple dimensions"""

    def fn(x):
        return torch.mean(x, dim=(1, 2))

    a = torch.randn(2, 3, 4)

    check_functions_are_equivalent(fn, device, [a])


def test_mean_multiple_dims_keepdim(device: str):
    """Test mean with multiple dimensions and keepdim=True"""

    def fn(x):
        return torch.mean(x, dim=(0, 2), keepdim=True)

    a = torch.randn(2, 3, 4)

    check_functions_are_equivalent(fn, device, [a])


def test_tensor_mean_method(device: str, tensor_shapes: tuple):
    """Test tensor.mean() method"""

    def fn(x):
        return x.mean()

    a = torch.randn(tensor_shapes)

    check_functions_are_equivalent(fn, device, [a])


def test_tensor_mean_method_with_dim(device: str, tensor_shapes: tuple):
    """Test tensor.mean(dim) method"""

    def fn(x):
        return x.mean(dim=1)

    a = torch.randn(tensor_shapes) if len(tensor_shapes) > 1 else torch.randn(3, 4)

    check_functions_are_equivalent(fn, device, [a])


def test_mean_3d_tensor(device: str):
    def fn(x):
        return torch.mean(x, dim=1)

    a = torch.randn(2, 3, 4)

    check_functions_are_equivalent(fn, device, [a])


def test_mean_3d_tensor_change_dtype(device: str):
    def fn(x):
        return torch.mean(x, dim=1, dtype=torch.float32)

    a = torch.randn(2, 3, 4).to(torch.int32)

    check_functions_are_equivalent(fn, device, [a])


def test_mean_combined_with_arithmetic(device: str, tensor_shapes: tuple):
    """Test mean combined with arithmetic operations"""

    def fn(x, y):
        mean_x = torch.mean(x, dim=-1, keepdim=True)
        return mean_x + y

    a = torch.randn(tensor_shapes)
    # Create y with compatible shape for broadcasting
    if len(tensor_shapes) == 0:
        y = torch.randn(())
    else:
        y_shape = list(tensor_shapes)
        y_shape[-1] = 1  # Make last dimension 1 for broadcasting
        y = torch.randn(y_shape)

    check_functions_are_equivalent(fn, device, [a, y])


def test_rsqrt_function(device: str):
    """Test torch.rsqrt() function"""

    def fn(x):
        return torch.rsqrt(x)

    x = torch.randn(3, 4).abs() + 0.1  # Ensure positive values for rsqrt

    check_functions_are_equivalent(fn, device, [x])


def test_sqrt_function(device: str):
    """Test torch.sqrt() function"""

    def fn(x):
        return torch.sqrt(x)

    x = torch.randn(3, 4).abs() + 0.01  # Ensure positive values for sqrt

    check_functions_are_equivalent(fn, device, [x])


def test_tensor_rsqrt_method(device: str):
    """Test tensor.rsqrt() method"""

    def fn(x):
        return x.rsqrt()

    x = torch.randn(3, 4).abs() + 0.1  # Ensure positive values

    check_functions_are_equivalent(fn, device, [x])


def test_tensor_sqrt_method(device: str):
    """Test tensor.sqrt() method"""

    def fn(x):
        return x.sqrt()

    x = torch.randn(3, 4).abs() + 0.01  # Ensure positive values

    check_functions_are_equivalent(fn, device, [x])


def test_rsqrt_different_shapes(device: str, tensor_shapes: tuple):
    """Test rsqrt with different tensor shapes"""

    def fn(x):
        return torch.rsqrt(x)

    x = torch.randn(tensor_shapes).abs() + 0.1

    check_functions_are_equivalent(fn, device, [x])


def test_sqrt_different_shapes(device: str, tensor_shapes: tuple):
    """Test sqrt with different tensor shapes"""

    def fn(x):
        return torch.sqrt(x)

    x = torch.randn(tensor_shapes).abs() + 0.01

    check_functions_are_equivalent(fn, device, [x])


def test_rsqrt_with_ones(device: str):
    """Test rsqrt with tensor of ones (should return ones)"""

    def fn(x):
        return torch.rsqrt(x)

    x = torch.ones(2, 3)

    check_functions_are_equivalent(fn, device, [x])


def test_sqrt_with_ones(device: str):
    """Test sqrt with tensor of ones (should return ones)"""

    def fn(x):
        return torch.sqrt(x)

    x = torch.ones(2, 3)

    check_functions_are_equivalent(fn, device, [x])


def test_rsqrt_with_powers_of_two(device: str):
    """Test rsqrt with powers of 2 for exact mathematical results"""

    def fn(x):
        return torch.rsqrt(x)

    x = torch.tensor([1.0, 4.0, 16.0, 64.0])  # Powers of 2

    check_functions_are_equivalent(fn, device, [x])


def test_sqrt_with_perfect_squares(device: str):
    """Test sqrt with perfect squares for exact mathematical results"""

    def fn(x):
        return torch.sqrt(x)

    x = torch.tensor([1.0, 4.0, 9.0, 16.0, 25.0])  # Perfect squares

    check_functions_are_equivalent(fn, device, [x])


def test_rsqrt_sqrt_relationship(device: str):
    """Test mathematical relationship: rsqrt(x) * sqrt(x) should equal x"""

    def fn(x):
        return torch.rsqrt(x) * torch.sqrt(x)

    x = torch.randn(3, 4).abs() + 0.1

    check_functions_are_equivalent(fn, device, [x])


def test_rsqrt_combined_with_arithmetic(device: str):
    """Test rsqrt combined with arithmetic operations"""

    def fn(x, y):
        rsqrt_x = torch.rsqrt(x)
        return rsqrt_x + y

    x = torch.randn(3, 4).abs() + 0.1
    y = torch.randn(3, 4)

    check_functions_are_equivalent(fn, device, [x, y])


def test_sqrt_combined_with_arithmetic(device: str):
    """Test sqrt combined with arithmetic operations"""

    def fn(x, y):
        sqrt_x = torch.sqrt(x)
        return sqrt_x * y

    x = torch.randn(3, 4).abs() + 0.01
    y = torch.randn(3, 4)

    check_functions_are_equivalent(fn, device, [x, y])


def test_chained_sqrt_rsqrt_operations(device: str):
    """Test chained sqrt and rsqrt operations"""

    def fn(x):
        # This should approximately equal x (with small numerical errors)
        return torch.sqrt(torch.rsqrt(x)).pow(2)

    x = torch.randn(3, 4).abs() + 0.1

    check_functions_are_equivalent(fn, device, [x])


def test_rsqrt_with_trigonometric_functions(device: str):
    """Test rsqrt combined with trigonometric functions"""

    def fn(x):
        rsqrt_x = torch.rsqrt(x)
        return torch.sin(rsqrt_x)

    x = torch.randn(3, 4).abs() + 0.1

    check_functions_are_equivalent(fn, device, [x])


def test_sqrt_with_trigonometric_functions(device: str):
    """Test sqrt combined with trigonometric functions"""

    def fn(x):
        sqrt_x = torch.sqrt(x)
        return torch.cos(sqrt_x)

    x = torch.randn(3, 4).abs() + 0.01

    check_functions_are_equivalent(fn, device, [x])


def test_tensor_methods_chain_sqrt_rsqrt(device: str):
    """Test chaining tensor methods with sqrt and rsqrt"""

    def fn(x):
        return x.abs().sqrt().rsqrt()

    x = torch.randn(3, 4)

    check_functions_are_equivalent(fn, device, [x])


def test_sqrt_rsqrt_with_transpose(device: str):
    """Test sqrt and rsqrt with transpose operations"""

    def fn(x):
        x_t = x.transpose(0, 1)
        return torch.sqrt(x_t) + torch.rsqrt(x_t + 0.1)

    x = torch.randn(3, 4).abs() + 0.01

    check_functions_are_equivalent(fn, device, [x])


def test_sqrt_rsqrt_broadcasting(device: str):
    """Test sqrt and rsqrt with broadcasting"""

    def fn(x, y):
        sqrt_x = torch.sqrt(x)
        rsqrt_y = torch.rsqrt(y)
        return sqrt_x + rsqrt_y

    x = torch.randn(3, 1).abs() + 0.01
    y = torch.randn(1, 4).abs() + 0.1

    check_functions_are_equivalent(fn, device, [x, y])


def test_linear_basic(device: str):
    """Test basic linear function without bias"""

    def fn(input, weight):
        return F.linear(input, weight)

    in_features, out_features = 4, 3
    batch_size = 2

    input = torch.randn(batch_size, in_features)
    weight = torch.randn(out_features, in_features)

    check_functions_are_equivalent(fn, device, [input, weight])


def test_linear_with_bias(device: str):
    """Test linear function with bias"""

    def fn(input, weight, bias):
        return F.linear(input, weight, bias)

    in_features, out_features = 4, 3
    batch_size = 2

    input = torch.randn(batch_size, in_features)
    weight = torch.randn(out_features, in_features)
    bias = torch.randn(out_features)

    check_functions_are_equivalent(fn, device, [input, weight, bias])


def test_linear_small_dimensions(device: str):
    """Test linear function with small dimensions"""

    def fn(input, weight):
        return F.linear(input, weight)

    in_features, out_features = 8, 16
    batch_size = 3

    input = torch.randn(batch_size, in_features)
    weight = torch.randn(out_features, in_features)

    check_functions_are_equivalent(fn, device, [input, weight])


def test_linear_medium_dimensions(device: str):
    """Test linear function with medium dimensions"""

    def fn(input, weight):
        return F.linear(input, weight)

    in_features, out_features = 32, 10
    batch_size = 3

    input = torch.randn(batch_size, in_features)
    weight = torch.randn(out_features, in_features)

    check_functions_are_equivalent(fn, device, [input, weight])


def test_linear_single_dimension(device: str):
    """Test linear function with single dimensions"""

    def fn(input, weight):
        return F.linear(input, weight)

    in_features, out_features = 1, 1
    batch_size = 3

    input = torch.randn(batch_size, in_features)
    weight = torch.randn(out_features, in_features)

    check_functions_are_equivalent(fn, device, [input, weight])


def test_linear_3d_input(device: str):
    """Test linear function with 3D input (batch, sequence, features)"""

    def fn(input, weight, bias):
        return F.linear(input, weight, bias)

    batch_size, seq_length = 2, 5
    in_features, out_features = 8, 6

    input = torch.randn(batch_size, seq_length, in_features)
    weight = torch.randn(out_features, in_features)
    bias = torch.randn(out_features)

    check_functions_are_equivalent(fn, device, [input, weight, bias])


def test_linear_4d_input(device: str):
    """Test linear function with 4D input (..., features)"""

    def fn(input, weight):
        return F.linear(input, weight)

    batch_size, height, width = 2, 3, 4
    in_features, out_features = 7, 5

    input = torch.randn(batch_size, height, width, in_features)
    weight = torch.randn(out_features, in_features)

    check_functions_are_equivalent(fn, device, [input, weight])


def test_linear_1d_input(device: str):
    """Test linear function with 1D input (just features)"""

    def fn(input, weight, bias):
        return F.linear(input, weight, bias)

    in_features, out_features = 6, 4

    input = torch.randn(in_features)
    weight = torch.randn(out_features, in_features)
    bias = torch.randn(out_features)

    check_functions_are_equivalent(fn, device, [input, weight, bias])


def test_linear_chained(device: str):
    """Test chained linear functions (simple MLP)"""

    def fn(input, weight1, bias1, weight2, bias2):
        hidden = F.linear(input, weight1, bias1)
        output = F.linear(hidden, weight2, bias2)
        return output

    in_features, hidden_features, out_features = 4, 6, 2
    batch_size = 3

    input = torch.randn(batch_size, in_features)
    weight1 = torch.randn(hidden_features, in_features)
    bias1 = torch.randn(hidden_features)
    weight2 = torch.randn(out_features, hidden_features)
    bias2 = torch.randn(out_features)

    check_functions_are_equivalent(fn, device, [input, weight1, bias1, weight2, bias2])


def test_linear_broadcasting(device: str):
    """Test linear function with broadcasting scenarios"""

    def fn(input, weight, bias):
        return F.linear(input, weight, bias)

    in_features, out_features = 4, 3
    batch_size, seq_length = 2, 5

    # Test with different batch shapes
    input = torch.randn(batch_size, seq_length, in_features)
    weight = torch.randn(out_features, in_features)
    bias = torch.randn(out_features)  # Should broadcast across batch and sequence dims

    check_functions_are_equivalent(fn, device, [input, weight, bias])


def test_linear_single_feature(device: str):
    """Test linear function with single input/output feature"""

    def fn(input, weight, bias):
        return F.linear(input, weight, bias)

    in_features, out_features = 1, 1
    batch_size = 3

    input = torch.randn(batch_size, in_features)
    weight = torch.randn(out_features, in_features)
    bias = torch.randn(out_features)

    check_functions_are_equivalent(fn, device, [input, weight, bias])


def test_linear_large_dimensions(device: str):
    """Test linear function with larger dimensions"""

    def fn(input, weight):
        return F.linear(input, weight)

    in_features, out_features = 128, 64
    batch_size = 4

    input = torch.randn(batch_size, in_features)
    weight = torch.randn(out_features, in_features)

    check_functions_are_equivalent(fn, device, [input, weight], atol=1e-2, rtol=1e-2)


def test_linear_with_transpose(device: str):
    """Test linear function combined with transpose operations"""

    def fn(input, weight, bias):
        # Apply linear first, then transpose the result
        linear_out = F.linear(input, weight, bias)
        return linear_out.transpose(0, 1)  # Transpose output dimensions

    in_features, out_features = 6, 4
    batch_size = 3

    input = torch.randn(batch_size, in_features)
    weight = torch.randn(out_features, in_features)
    bias = torch.randn(out_features)

    check_functions_are_equivalent(fn, device, [input, weight, bias])


def test_linear_zero_bias(device: str):
    """Test linear function with zero bias"""

    def fn(input, weight, bias):
        return F.linear(input, weight, bias)

    in_features, out_features = 5, 3
    batch_size = 2

    input = torch.randn(batch_size, in_features)
    weight = torch.randn(out_features, in_features)
    bias = torch.zeros(out_features)  # Zero bias

    check_functions_are_equivalent(fn, device, [input, weight, bias])


def test_tensor_view_basic(device: str):
    """Test basic tensor.view() operation"""

    def fn(x):
        return x.view(6, 4)

    x = torch.randn(2, 3, 4)

    check_functions_are_equivalent(fn, device, [x])


def test_tensor_view_with_negative_one(device: str):
    """Test tensor.view() with -1 (infer dimension)"""

    def fn(x):
        return x.view(-1, 4)

    x = torch.randn(2, 3, 4)

    check_functions_are_equivalent(fn, device, [x])


def test_tensor_view_flatten(device: str):
    """Test tensor.view() to flatten tensor"""

    def fn(x):
        return x.view(-1)

    x = torch.randn(2, 3, 4)

    check_functions_are_equivalent(fn, device, [x])


def test_tensor_view_2d_to_3d(device: str):
    """Test tensor.view() from 2D to 3D"""

    def fn(x):
        return x.view(2, 3, 4)

    x = torch.randn(6, 4)

    check_functions_are_equivalent(fn, device, [x])


def test_tensor_view_3d_to_2d(device: str):
    """Test tensor.view() from 3D to 2D"""

    def fn(x):
        return x.view(6, -1)

    x = torch.randn(2, 3, 4)

    check_functions_are_equivalent(fn, device, [x])


def test_tensor_view_same_shape(device: str):
    """Test tensor.view() with same shape (no-op)"""

    def fn(x):
        return x.view(2, 3, 4)

    x = torch.randn(2, 3, 4)

    check_functions_are_equivalent(fn, device, [x])


def test_tensor_view_single_dimension(device: str):
    """Test tensor.view() creating single dimension"""

    def fn(x):
        return x.view(24, 1)

    x = torch.randn(2, 3, 4)

    check_functions_are_equivalent(fn, device, [x])


def test_tensor_view_multiple_negative_one_dimensions(device: str):
    """Test tensor.view() with multiple inferred dimensions"""

    def fn(x):
        return x.view(2, -1, 2)

    x = torch.randn(2, 3, 4)

    check_functions_are_equivalent(fn, device, [x])


def test_tensor_view_with_arithmetic(device: str):
    """Test tensor.view() combined with arithmetic operations"""

    def fn(x, y):
        x_reshaped = x.view(-1, 4)
        return x_reshaped + y

    x = torch.randn(3, 2, 4)
    y = torch.randn(6, 4)

    check_functions_are_equivalent(fn, device, [x, y])


def test_tensor_view_chained_operations(device: str):
    """Test chained tensor.view() operations"""

    def fn(x):
        return x.view(6, 4).view(2, 12).view(-1)

    x = torch.randn(2, 3, 4)

    check_functions_are_equivalent(fn, device, [x])


def test_tensor_view_with_transpose(device: str):
    """Test tensor.view() combined with transpose"""

    def fn(x):
        # This should work since we're not changing the transpose result's shape
        x_t = x.transpose(0, 1)
        return x_t.view(3, 2, 4)  # Same total shape, just explicit dimensions

    x = torch.randn(2, 3, 4)

    check_functions_are_equivalent(fn, device, [x])


def test_tensor_view_scalar_like(device: str):
    """Test tensor.view() with scalar-like tensors"""

    def fn(x):
        return x.view(1, 1, 1)

    x = torch.randn(1)

    check_functions_are_equivalent(fn, device, [x])


def test_tensor_view_large_dimensions(device: str):
    """Test tensor.view() with larger dimensions"""

    def fn(x):
        return x.view(8, -1)

    x = torch.randn(2, 4, 16)

    check_functions_are_equivalent(fn, device, [x])


def test_tensor_view_with_other_methods(device: str):
    """Test tensor.view() combined with other tensor methods"""

    def fn(x):
        return x.abs().view(-1, 4).cos()

    x = torch.randn(3, 2, 4)

    check_functions_are_equivalent(fn, device, [x])


def test_tensor_view_broadcasting_prep(device: str):
    """Test tensor.view() for broadcasting preparation"""

    def fn(x, y):
        x_reshaped = x.view(2, 3, 1)
        return x_reshaped + y

    x = torch.randn(6)
    y = torch.randn(2, 3, 4)

    check_functions_are_equivalent(fn, device, [x, y])


def test_tensor_contiguous_basic(device: str):
    """Test basic tensor.contiguous() operation"""

    def fn(x):
        return x.contiguous()

    x = torch.randn(2, 3, 4)

    check_functions_are_equivalent(fn, device, [x])


def test_tensor_contiguous_with_transpose(device: str):
    """Test tensor.contiguous() after transpose"""

    def fn(x):
        x_t = x.transpose(0, 1)
        return x_t.contiguous()

    x = torch.randn(2, 3, 4)

    check_functions_are_equivalent(fn, device, [x])


def test_tensor_contiguous_view_chain(device: str):
    """Test tensor.contiguous().view() chain"""

    def fn(x):
        x_t = x.transpose(0, 1)
        return x_t.contiguous().view(-1, 4)

    x = torch.randn(2, 3, 4)

    check_functions_are_equivalent(fn, device, [x])


def test_tensor_unsqueeze_basic(device: str):
    """Test basic tensor.unsqueeze() operation"""

    def fn(x):
        return x.unsqueeze(0)

    x = torch.randn(3, 4)

    check_functions_are_equivalent(fn, device, [x])


def test_tensor_unsqueeze_middle_dim(device: str):
    """Test tensor.unsqueeze() in middle dimension"""

    def fn(x):
        return x.unsqueeze(1)

    x = torch.randn(3, 4)

    check_functions_are_equivalent(fn, device, [x])


def test_tensor_unsqueeze_last_dim(device: str):
    """Test tensor.unsqueeze() at last dimension"""

    def fn(x):
        return x.unsqueeze(-1)

    x = torch.randn(3, 4)

    check_functions_are_equivalent(fn, device, [x])


def test_tensor_unsqueeze_negative_dim(device: str):
    """Test tensor.unsqueeze() with negative dimension"""

    def fn(x):
        return x.unsqueeze(-2)

    x = torch.randn(3, 4)

    check_functions_are_equivalent(fn, device, [x])


def test_tensor_unsqueeze_multiple_ops(device: str):
    """Test multiple tensor.unsqueeze() operations"""

    def fn(x):
        return x.unsqueeze(0).unsqueeze(-1)

    x = torch.randn(3, 4)

    check_functions_are_equivalent(fn, device, [x])


def test_tensor_unsqueeze_with_view(device: str):
    """Test tensor.unsqueeze() combined with view()"""

    def fn(x):
        x_unsq = x.unsqueeze(1)  # (2, 3) -> (2, 1, 3)
        return x_unsq.view(2, 3)  # (2, 1, 3) -> (2, 3)

    x = torch.randn(2, 3)

    check_functions_are_equivalent(fn, device, [x])


def test_tensor_unsqueeze_1d_tensor(device: str):
    """Test tensor.unsqueeze() on 1D tensor"""

    def fn(x):
        return x.unsqueeze(0)

    x = torch.randn(5)

    check_functions_are_equivalent(fn, device, [x])


def test_tensor_unsqueeze_scalar(device: str):
    """Test tensor.unsqueeze() on scalar tensor"""

    def fn(x):
        return x.unsqueeze(0)

    x = torch.randn(())

    check_functions_are_equivalent(fn, device, [x])


def test_unary_negation(device: str):
    """Test unary negation operator (-x)"""

    def fn(x):
        return -x

    x = torch.randn(3, 4)

    check_functions_are_equivalent(fn, device, [x])


def test_negation_with_arithmetic(device: str):
    """Test negation combined with arithmetic operations"""

    def fn(x, y):
        return -x + y

    x = torch.randn(3, 4)
    y = torch.randn(3, 4)

    check_functions_are_equivalent(fn, device, [x, y])


def test_double_negation(device: str):
    """Test double negation (-(-x))"""

    def fn(x):
        return -(-x)

    x = torch.randn(3, 4)

    check_functions_are_equivalent(fn, device, [x])


def test_negation_different_shapes(device: str, tensor_shapes: tuple):
    """Test negation with different tensor shapes"""

    def fn(x):
        return -x

    x = torch.randn(tensor_shapes)

    check_functions_are_equivalent(fn, device, [x])


def test_get_attr_parameter(device: str):
    """Test get_attr node with parameter access"""

    class ParameterModule(torch.nn.Module):
        def __init__(self):
            super().__init__()
            self.weight = torch.nn.Parameter(torch.randn(3, 4))
            self.bias = torch.nn.Parameter(torch.randn(4))

        def forward(self, x):
            # This will create get_attr nodes for self.weight and self.bias
            return x @ self.weight + self.bias

    module = ParameterModule().to(device)

    x = torch.randn(2, 3)

    # Verify get_attr nodes are in the graph
    # Test with tracing to ensure get_attr nodes are created
    traced = torch.fx.symbolic_trace(module)
    get_attr_nodes = [node for node in traced.graph.nodes if node.op == "get_attr"]
    assert len(get_attr_nodes) >= 2, (
        f"Expected at least 2 get_attr nodes, got {len(get_attr_nodes)}"
    )
    # Should have nodes for weight and bias
    targets = [node.target for node in get_attr_nodes]
    assert "weight" in targets
    assert "bias" in targets

    check_functions_are_equivalent(module, device, [x])


def test_get_attr_nested_parameter(device: str):
    """Test get_attr node with nested module parameter access"""

    class NestedModule(torch.nn.Module):
        def __init__(self):
            super().__init__()
            self.linear = torch.nn.Linear(3, 4)
            self.scale = torch.nn.Parameter(torch.tensor(2.0))

        def forward(self, x):
            # This will create get_attr nodes for nested parameters
            return self.linear(x) * self.scale

    module = NestedModule().to(device)

    x = torch.randn(2, 3)

    # Verify get_attr nodes are in the graph
    traced = torch.fx.symbolic_trace(module)
    get_attr_nodes = [node for node in traced.graph.nodes if node.op == "get_attr"]
    # Should have at least the scale parameter as get_attr
    # Linear might be optimized into call_module instead
    targets = [node.target for node in get_attr_nodes]
    assert "scale" in targets

    check_functions_are_equivalent(module, device, [x])


def test_get_attr_buffer(device: str):
    """Test get_attr node with buffer access"""

    class ModuleWithBuffer(torch.nn.Module):
        def __init__(self):
            super().__init__()
            self.register_buffer("running_mean", torch.zeros(4))
            self.weight = torch.nn.Parameter(torch.ones(4))

        def forward(self, x):
            # This will create get_attr nodes for both parameter and buffer
            return (x + self.running_mean) * self.weight

    module = ModuleWithBuffer().to(device)

    x = torch.randn(2, 4)

    # Verify get_attr nodes are in the graph
    traced = torch.fx.symbolic_trace(module)
    get_attr_nodes = [node for node in traced.graph.nodes if node.op == "get_attr"]
    targets = [node.target for node in get_attr_nodes]
    # Should have weight and running_mean
    assert "weight" in targets
    assert "running_mean" in targets

    check_functions_are_equivalent(module, device, [x])


def test_get_attr_multiple_parameters(device: str):
    """Test get_attr nodes with multiple parameters"""

    class MultiParamModule(torch.nn.Module):
        def __init__(self):
            super().__init__()
            self.weight1 = torch.nn.Parameter(torch.randn(3, 4))
            self.weight2 = torch.nn.Parameter(torch.randn(4, 2))
            self.bias1 = torch.nn.Parameter(torch.randn(4))
            self.bias2 = torch.nn.Parameter(torch.randn(2))

        def forward(self, x):
            # Multiple get_attr nodes will be created
            h = x @ self.weight1 + self.bias1
            return h @ self.weight2 + self.bias2

    module = MultiParamModule().to(device)

    x = torch.randn(2, 3)

    check_functions_are_equivalent(module, device, [x])


def test_get_attr_with_arithmetic(device: str):
    """Test get_attr nodes combined with arithmetic operations"""

    class ArithmeticModule(torch.nn.Module):
        def __init__(self):
            super().__init__()
            self.scale = torch.nn.Parameter(torch.tensor(3.0))
            self.offset = torch.nn.Parameter(torch.tensor(1.5))

        def forward(self, x, y):
            # get_attr nodes will be used for scale and offset
            return (x * self.scale + self.offset) + y

    module = ArithmeticModule().to(device)

    x = torch.randn(2, 3)
    y = torch.randn(2, 3)

    check_functions_are_equivalent(module, device, [x, y])


def test_get_attr_constant_tensor(device: str):
    """Test get_attr node with constant tensor"""

    class ConstantModule(torch.nn.Module):
        def __init__(self):
            super().__init__()
            # Register a constant tensor (not a parameter)
            self.register_buffer(
                "constant", torch.tensor([1.0, 2.0, 3.0]), persistent=False
            )

        def forward(self, x):
            # This will create a get_attr node for the constant
            return x + self.constant

    module = ConstantModule().to(device)

    x = torch.randn(2, 3)

    check_functions_are_equivalent(module, device, [x])


def test_get_attr_deeply_nested(device: str):
    """Test get_attr node with deeply nested module hierarchy"""

    class InnerModule(torch.nn.Module):
        def __init__(self):
            super().__init__()
            self.inner_weight = torch.nn.Parameter(torch.randn(3, 3))

    class MiddleModule(torch.nn.Module):
        def __init__(self):
            super().__init__()
            self.inner = InnerModule()
            self.middle_bias = torch.nn.Parameter(torch.randn(3))

    class OuterModule(torch.nn.Module):
        def __init__(self):
            super().__init__()
            self.middle = MiddleModule()

        def forward(self, x):
            # This will create get_attr nodes with dotted paths
            return x @ self.middle.inner.inner_weight + self.middle.middle_bias

    module = OuterModule().to(device)

    x = torch.randn(2, 3)

    check_functions_are_equivalent(module, device, [x])


def test_get_attr_mixed_with_functions(device: str):
    """Test get_attr nodes mixed with function calls"""

    class MixedModule(torch.nn.Module):
        def __init__(self):
            super().__init__()
            self.weight = torch.nn.Parameter(torch.randn(3, 4))

        def forward(self, x):
            # Mix get_attr with function calls
            linear_out = x @ self.weight
            return torch.sin(linear_out) + torch.cos(linear_out)

    module = MixedModule().to(device)

    x = torch.randn(2, 3)

    check_functions_are_equivalent(module, device, [x])


def test_get_attr_simple_constant(device: str):
    """Test get_attr with a simple constant parameter"""

    class SimpleConstantModule(torch.nn.Module):
        def __init__(self):
            super().__init__()
            # Create a simple parameter that will definitely create get_attr
            self.constant = torch.nn.Parameter(torch.tensor([2.0, 3.0, 4.0]))

        def forward(self, x):
            # Simple addition that should create get_attr node
            return x + self.constant

    module = SimpleConstantModule().to(device)

    x = torch.randn(3)

    # Verify get_attr nodes are in the graph
    traced = torch.fx.symbolic_trace(module)
    get_attr_nodes = [node for node in traced.graph.nodes if node.op == "get_attr"]
    assert len(get_attr_nodes) >= 1
    targets = [node.target for node in get_attr_nodes]
    assert "constant" in targets

    check_functions_are_equivalent(module, device, [x])


def test_get_attr_torch_tensor(device: str):
    class SimpleConstantModule(torch.nn.Module):
        def __init__(self):
            super().__init__()
            self.constant = torch.tensor([2.0, 3.0, 4.0]).to(device)

        def forward(self, x):
            # Simple addition that should create get_attr node
            return x + self.constant

    module = SimpleConstantModule().to(device)

    x = torch.randn(3)

    # Verify get_attr nodes are in the graph
    traced = torch.fx.symbolic_trace(module)
    get_attr_nodes = [node for node in traced.graph.nodes if node.op == "get_attr"]
    assert len(get_attr_nodes) >= 1
    targets = [node.target for node in get_attr_nodes]
    assert "constant" in targets

    check_functions_are_equivalent(module, device, [x])


# Graph Break Tests
def test_graph_break_with_print(device: str):
    """Test graph break caused by print statements"""

    def fn_with_print(x):
        a = x + 1
        print(f"Processing tensor with shape: {x.shape}")
        return a * 2

    x = torch.randn(3, 4)
    explanation = torch._dynamo.explain(fn_with_print)(x)
    assert explanation.graph_break_count == 1
    assert explanation.graph_count == 2

    # This should cause a graph break due to print
    with patch("sys.stdout", new_callable=io.StringIO):
        check_functions_are_equivalent(fn_with_print, device, [x])


def test_graph_break_with_item_access(device: str):
    def fn_with_item(x):
        x = x * x
        if x[0, 0] > 0:
            return x * 2
        else:
            return x

    x = torch.randn(2, 3) + 1.0  # Ensure non-zero values
    explanation = torch._dynamo.explain(fn_with_item)(x)
    assert explanation.graph_break_count == 1
    assert explanation.graph_count == 2
    check_functions_are_equivalent(fn_with_item, device, [x])


def test_graph_break_with_python_loop_over_tensor(device: str):
    """Test graph break caused by Python loops over tensor elements"""

    def fn_with_python_loop(x):
        x = x * x
        # Python iteration over tensor shapes causes graph breaks
        result = x
        for i in range(int(x[0, 0])):  # This will cause graph break
            result = result * (i + 1)
        return result

    x = torch.randint(1, 3, (3, 2)).to(torch.float32)
    explanation = torch._dynamo.explain(fn_with_python_loop)(x)
    assert explanation.graph_break_count == 1
    assert explanation.graph_count == 2
    check_functions_are_equivalent(fn_with_python_loop, device, [x])


def test_graph_break_with_python_loop_over_tensor_complexe_dtypes(device: str):
    """Test graph break caused by Python loops over tensor elements"""

    def fn_with_python_loop(x):
        x = x * x
        result = x
        for i in range(int(x[0, 0])):  # This will cause graph break
            result = (result * (i + 1)).to(torch.int32)
        return result

    x = torch.randint(1, 3, (3, 2)).to(torch.int32)
    explanation = torch._dynamo.explain(fn_with_python_loop)(x)
    assert explanation.graph_break_count == 1
    assert explanation.graph_count == 2
    check_functions_are_equivalent(fn_with_python_loop, device, [x])


def test_graph_break_with_string_operations(device: str):
    """Test graph break caused by string operations"""

    def fn_with_string_ops(x):
        x = x * 2
        tensor_info = f"Tensor shape: {x}, dtype: {x.dtype}"
        # Just return the tensor since we can't return strings
        return x * (len(tensor_info) % 10)

    x = torch.randn(2, 3)
    explanation = torch._dynamo.explain(fn_with_string_ops)(x)
    assert explanation.graph_break_count == 1
    assert explanation.graph_count == 2
    # This should cause graph breaks due to string operations
    check_functions_are_equivalent(fn_with_string_ops, device, [x])


def test_multiple_graph_breaks_in_sequence(device: str):
    """Test function with multiple operations that cause graph breaks"""

    def fn_with_multiple_breaks(x):
        # First graph break: print
        x = x * x
        print(f"Input shape: {x.shape}")

        x = x + 1

        print(f"Result computed {x.shape}")

        return x * x

    x = torch.randn(2, 3)
    explanation = torch._dynamo.explain(fn_with_multiple_breaks)(x)
    assert explanation.graph_break_count == 2
    assert explanation.graph_count == 3

    with patch("sys.stdout", new_callable=io.StringIO):
        check_functions_are_equivalent(fn_with_multiple_breaks, device, [x])


def test_no_graph_breaks_with_supported_operations(device: str):
    def well_supported_fn(x, y):
        # Only use operations that should be well supported
        z = x + y
        z = torch.sin(z)
        z = torch.cos(z)
        z = z * 2
        z = torch.abs(z)
        return z

    x = torch.randn(3, 4)
    y = torch.randn(3, 4)
    explanation = torch._dynamo.explain(well_supported_fn)(x, y)
    assert explanation.graph_break_count == 0
    assert explanation.graph_count == 1
    check_functions_are_equivalent(well_supported_fn, device, [x, y])


def test_max_pool2d_basic(device: str):
    """Test basic max_pool2d operation"""

    def fn(x):
        return F.max_pool2d(x, kernel_size=2)

    batch_size, channels, height, width = 2, 3, 8, 8
    x = torch.randn(batch_size, channels, height, width)

    check_functions_are_equivalent(fn, device, [x])


def test_max_pool2d_with_stride(device: str):
    """Test max_pool2d with custom stride"""

    def fn(x):
        return F.max_pool2d(x, kernel_size=3, stride=2)

    batch_size, channels, height, width = 2, 4, 12, 12
    x = torch.randn(batch_size, channels, height, width)

    check_functions_are_equivalent(fn, device, [x])


def test_max_pool2d_with_padding(device: str):
    """Test max_pool2d with padding"""

    def fn(x):
        return F.max_pool2d(x, kernel_size=2, padding=1)

    batch_size, channels, height, width = 2, 3, 6, 6
    x = torch.randn(batch_size, channels, height, width)

    check_functions_are_equivalent(fn, device, [x])


def test_max_pool2d_asymmetric_kernel(device: str):
    """Test max_pool2d with asymmetric kernel"""

    def fn(x):
        return F.max_pool2d(x, kernel_size=(2, 3), stride=(1, 2), padding=(1, 0))

    batch_size, channels, height, width = 2, 3, 8, 9
    x = torch.randn(batch_size, channels, height, width)

    check_functions_are_equivalent(fn, device, [x])


def test_max_pool2d_various_sizes(device: str):
    """Test max_pool2d with various input sizes"""

    def fn(x):
        return F.max_pool2d(x, kernel_size=2, stride=2)

    # Test different sizes
    for height, width in [(16, 16), (32, 24), (7, 11)]:
        batch_size, channels = 1, 2
        x = torch.randn(batch_size, channels, height, width)

        check_functions_are_equivalent(fn, device, [x])


def test_adaptive_avg_pool2d_global(device: str):
    """Test adaptive_avg_pool2d with (1, 1) output (global pooling)"""

    def fn(x):
        return F.adaptive_avg_pool2d(x, (1, 1))

    batch_size, channels, height, width = 2, 3, 8, 8
    x = torch.randn(batch_size, channels, height, width)

    check_functions_are_equivalent(fn, device, [x])


def test_adaptive_avg_pool2d_7x7(device: str):
    """Test adaptive_avg_pool2d with (7, 7) output like in VGG"""

    def fn(x):
        return F.adaptive_avg_pool2d(x, (7, 7))

    batch_size, channels, height, width = 2, 512, 14, 14
    x = torch.randn(batch_size, channels, height, width)

    check_functions_are_equivalent(fn, device, [x])


def test_adaptive_avg_pool2d_various_outputs(device: str):
    """Test adaptive_avg_pool2d with various output sizes"""

    def fn_2x2(x):
        return F.adaptive_avg_pool2d(x, (2, 2))

    def fn_4x4(x):
        return F.adaptive_avg_pool2d(x, (4, 4))

    batch_size, channels, height, width = 2, 64, 16, 16
    x = torch.randn(batch_size, channels, height, width)

    check_functions_are_equivalent(fn_2x2, device, [x])
    check_functions_are_equivalent(fn_4x4, device, [x])


def test_flatten_basic(device: str):
    """Test basic flatten operation"""

    def fn(x):
        return torch.flatten(x, start_dim=1)

    batch_size, channels, height, width = 2, 3, 4, 5
    x = torch.randn(batch_size, channels, height, width)

    check_functions_are_equivalent(fn, device, [x])


def test_flatten_different_start_dims(device: str):
    """Test flatten with different start dimensions"""

    def fn_start_0(x):
        return torch.flatten(x, start_dim=0)

    def fn_start_2(x):
        return torch.flatten(x, start_dim=2)

    x = torch.randn(2, 3, 4, 5)

    check_functions_are_equivalent(fn_start_0, device, [x])
    check_functions_are_equivalent(fn_start_2, device, [x])


def test_flatten_with_end_dim(device: str):
    """Test flatten with specific end dimension"""

    def fn(x):
        return torch.flatten(x, start_dim=1, end_dim=2)

    x = torch.randn(2, 3, 4, 5)

    check_functions_are_equivalent(fn, device, [x])


def test_flatten_negative_dims(device: str):
    """Test flatten with negative dimensions"""

    def fn(x):
        return torch.flatten(x, start_dim=-2, end_dim=-1)

    x = torch.randn(2, 3, 4, 5)

    check_functions_are_equivalent(fn, device, [x])


def test_dropout_inference(device: str):
    """Test dropout in inference mode (should be no-op)"""

    def fn(x):
        return F.dropout(x, p=0.5, training=False)

    x = torch.randn(2, 3, 4)

    check_functions_are_equivalent(fn, device, [x])


def test_dropout_different_probabilities(device: str):
    """Test dropout with different dropout probabilities in inference"""

    def fn_p01(x):
        return F.dropout(x, p=0.1, training=False)

    def fn_p05(x):
        return F.dropout(x, p=0.5, training=False)

    def fn_p09(x):
        return F.dropout(x, p=0.9, training=False)

    x = torch.randn(3, 4, 5)

    check_functions_are_equivalent(fn_p01, device, [x])
    check_functions_are_equivalent(fn_p05, device, [x])
    check_functions_are_equivalent(fn_p09, device, [x])


def test_combined_vgg_like_ops(device: str):
    """Test combining VGG-like operations together"""

    def fn(x, weight, bias):
        # Simulate a VGG-like block
        conv_out = F.conv2d(x, weight, bias, padding=1)
        relu_out = F.relu(conv_out)
        pool_out = F.max_pool2d(relu_out, kernel_size=2, stride=2)
        return pool_out

    batch_size, in_channels, height, width = 2, 3, 8, 8
    out_channels, kernel_size = 64, 3

    x = torch.randn(batch_size, in_channels, height, width)
    weight = torch.randn(out_channels, in_channels, kernel_size, kernel_size)
    bias = torch.randn(out_channels)

    check_functions_are_equivalent(fn, device, [x, weight, bias])


def test_max_pool2d_ceil_mode(device: str):
    """Test max_pool2d with ceil_mode=True"""

    def fn(x):
        return F.max_pool2d(x, kernel_size=2, stride=2, ceil_mode=True)

    # Use odd spatial dimensions to test ceil_mode effect
    batch_size, channels, height, width = 2, 3, 7, 7
    x = torch.randn(batch_size, channels, height, width)

    check_functions_are_equivalent(fn, device, [x])


def test_max_pool2d_with_conv2d_chain(device: str):
    """Test max_pool2d chained with conv2d operations"""

    def fn(x, weight1, bias1, weight2, bias2):
        conv1 = F.conv2d(x, weight1, bias1)
        pool1 = F.max_pool2d(conv1, kernel_size=2)
        conv2 = F.conv2d(pool1, weight2, bias2)
        pool2 = F.max_pool2d(conv2, kernel_size=2)
        return pool2

    batch_size, in_channels = 2, 3
    hidden_channels, out_channels = 16, 32
    height, width = 16, 16

    x = torch.randn(batch_size, in_channels, height, width)
    weight1 = torch.randn(hidden_channels, in_channels, 3, 3)
    bias1 = torch.randn(hidden_channels)
    weight2 = torch.randn(out_channels, hidden_channels, 3, 3)
    bias2 = torch.randn(out_channels)

    check_functions_are_equivalent(fn, device, [x, weight1, bias1, weight2, bias2])


def test_flatten_after_pooling(device: str):
    """Test flatten operation after pooling (common CNN pattern)"""

    def fn(x):
        pooled = F.adaptive_avg_pool2d(x, (4, 4))
        flattened = torch.flatten(pooled, 1)
        return flattened

    batch_size, channels, height, width = 3, 64, 12, 12
    x = torch.randn(batch_size, channels, height, width)

    check_functions_are_equivalent(fn, device, [x])


@pytest.mark.xfail(reason="Dropout training mode not implemented yet")
def test_dropout_training_mode(device: str):
    """Test dropout in training mode (should raise NotImplementedError)"""

    def fn(x):
        return F.dropout(x, p=0.5, training=True)

    x = torch.randn(2, 3, 4)

    check_functions_are_equivalent(fn, device, [x])


@pytest.mark.xfail(reason="max_pool2d with return_indices not implemented yet")
def test_max_pool2d_return_indices(device: str):
    """Test max_pool2d with return_indices=True (should raise NotImplementedError)"""

    def fn(x):
        return F.max_pool2d(x, kernel_size=2, return_indices=True)

    batch_size, channels, height, width = 2, 3, 4, 4
    x = torch.randn(batch_size, channels, height, width)

    check_functions_are_equivalent(fn, device, [x])


def test_tril_basic(device: str):
    """Test basic tril operation on 2D tensor"""

    def fn(x):
        return torch.tril(x)

    x = torch.randn(4, 4)
    check_functions_are_equivalent(fn, device, [x])


def test_tril_with_positive_diagonal(device: str):
    """Test tril with positive diagonal offset"""

    def fn(x):
        return torch.tril(x, diagonal=1)

    x = torch.randn(5, 5)
    check_functions_are_equivalent(fn, device, [x])


def test_tril_with_negative_diagonal(device: str):
    """Test tril with negative diagonal offset"""

    def fn(x):
        return torch.tril(x, diagonal=-1)

    x = torch.randn(4, 4)
    check_functions_are_equivalent(fn, device, [x])


def test_tril_rectangular_matrix_tall(device: str):
    def fn(x):
        return torch.tril(x)

    # Test both tall and wide matrices
    x_tall = torch.randn(6, 4)

    check_functions_are_equivalent(fn, device, [x_tall])


def test_tril_rectangular_matrix_wide(device: str):
    def fn(x):
        return torch.tril(x)

    # Test both tall and wide matrices
    x_wide = torch.randn(3, 7)
    check_functions_are_equivalent(fn, device, [x_wide])


def test_tril_3_dimensions(device: str):
    """Test tril on 3D tensor (should apply tril to each 2D slice)"""

    def fn(x):
        return torch.tril(x)

    x = torch.randn(2, 4, 6)  # 2 slices of 4x4 matrices
    check_functions_are_equivalent(fn, device, [x])


def test_tril_4_dimensions(device: str):
    """Test tril on 4D tensor (should apply tril to each 2D slice)"""

    def fn(x):
        return torch.tril(x)

    x = torch.randn(2, 3, 4, 5)  # 2 batches of 3 slices of 4x4 matrices
    check_functions_are_equivalent(fn, device, [x])


def test_tril_int32(device: str):
    """Test tril with float32 tensors"""

    def fn(x):
        return torch.tril(x)

    # Test with float32 (main supported type)
    x_float32 = torch.randint(0, 5, (3, 3), dtype=torch.int32)
    check_functions_are_equivalent(fn, device, [x_float32])


def test_split_basic(device: str):
    """Test basic tensor splitting"""

    def fn(x):
        return torch.split(x, 2, 0)

    x = torch.randn(6, 4)
    check_functions_are_equivalent(fn, device, [x])


def test_split_uneven_second_dim(device: str):
    """Test tensor splitting with uneven split sizes"""

    def fn(x):
        return torch.split(x, 3, 1)

    # 7 elements split by 3 should give splits of [3, 3, 1]
    x = torch.randn(2, 7)
    check_functions_are_equivalent(fn, device, [x])


def test_split_uneven(device: str):
    """Test tensor splitting with uneven split sizes"""

    def fn(x):
        return torch.split(x, 3, 0)

    # 7 elements split by 3 should give splits of [3, 3, 1]
    x = torch.randn(7, 4)
    check_functions_are_equivalent(fn, device, [x])


def test_split_different_dims(device: str):
    """Test tensor splitting along different dimensions"""

    def fn_dim0(x):
        return torch.split(x, 2, 0)

    def fn_dim1(x):
        return torch.split(x, 3, 1)

    x = torch.randn(4, 6)

    check_functions_are_equivalent(fn_dim0, device, [x])
    check_functions_are_equivalent(fn_dim1, device, [x])


def test_split_single_element(device: str):
    """Test tensor splitting into single elements"""

    def fn(x):
        return torch.split(x, 1, 0)

    x = torch.randn(3, 2)
    check_functions_are_equivalent(fn, device, [x])


@pytest.mark.parametrize("shapes", [(8,), (3, 4), (2, 3, 4)])
def test_torch_clamp_both_bounds(device: str, shapes):
    """Test torch.clamp with both min and max bounds."""

    def fn(x):
        return torch.clamp(x, min=-0.5, max=0.5)

    a = torch.randn(shapes)

    check_functions_are_equivalent(fn, device, [a])


@pytest.mark.parametrize("shapes", [(8,), (3, 4), (2, 3, 4)])
def test_torch_clamp_min_only(device: str, shapes):
    """Test torch.clamp with only min bound."""

    def fn(x):
        return torch.clamp(x, min=-1.0)

    a = torch.randn(shapes)

    check_functions_are_equivalent(fn, device, [a])


@pytest.mark.parametrize("shapes", [(8,), (3, 4), (2, 3, 4)])
def test_torch_clamp_max_only(device: str, shapes):
    """Test torch.clamp with only max bound."""

    def fn(x):
        return torch.clamp(x, max=1.0)

    a = torch.randn(shapes)

    check_functions_are_equivalent(fn, device, [a])


def test_torch_clamp_tensor_bounds(device: str, tensor_shapes: tuple):
    """Test torch.clamp with tensor bounds (min and max as tensors)."""

    def fn(x, min_tensor, max_tensor):
        return torch.clamp(x, min=min_tensor, max=max_tensor)

    a = torch.randn(tensor_shapes)
    min_tensor = torch.full(tensor_shapes, -0.5)
    max_tensor = torch.full(tensor_shapes, 0.5)

    check_functions_are_equivalent(fn, device, [a, min_tensor, max_tensor])


def test_torch_clamp_edge_cases(device: str):
    """Test torch.clamp edge cases with specific values."""

    def fn_identical_bounds(x):
        # When min equals max, all values should be set to that value
        return torch.clamp(x, min=0.5, max=0.5)

    def fn_inverted_bounds(x):
        # When min > max, PyTorch sets all values to max
        return torch.clamp(x, min=1.0, max=0.5)

    a = torch.tensor([-2.0, -0.5, 0.0, 0.5, 1.0, 2.0])

    check_functions_are_equivalent(fn_identical_bounds, device, [a])
    check_functions_are_equivalent(fn_inverted_bounds, device, [a])


def test_torch_arange_single_arg_int(device: str):
    def fn():
        return torch.arange(5, device=torch.device(device))

    check_functions_are_equivalent(fn, device, [])


def test_torch_arange_two_args(device: str):
    def fn():
        return torch.arange(1, 8, device=torch.device(device))

    check_functions_are_equivalent(fn, device, [])


def test_torch_arange_two_args_negative(device: str):
    def fn():
        return torch.arange(-3, 2, device=torch.device(device))

    check_functions_are_equivalent(fn, device, [])


def test_torch_arange_three_args(device: str):
    def fn():
        return torch.arange(0, 10, 2, device=torch.device(device))

    check_functions_are_equivalent(fn, device, [])


def test_torch_arange_negative_step(device: str):
    def fn():
        return torch.arange(10, 0, -1, device=torch.device(device))

    check_functions_are_equivalent(fn, device, [])


def test_torch_arange_negative_step_invert_bounds(device: str):
    def fn():
        return torch.arange(10, 0, -1, device=torch.device(device))

    check_functions_are_equivalent(fn, device, [])


def test_torch_arange_force_dtype_float(device: str):
    def fn():
        return torch.arange(5, dtype=torch.float32, device=torch.device(device))

    check_functions_are_equivalent(fn, device, [])


def test_torch_arange_force_dtype_int(device: str):
    def fn():
        return torch.arange(5, dtype=torch.int32, device=torch.device(device))

    check_functions_are_equivalent(fn, device, [])


def test_layer_norm_basic(device: str):
    def fn(x):
        return F.layer_norm(x, normalized_shape=(10,))

    input_tensor = torch.randn(5, 10)
    check_functions_are_equivalent(fn, device, [input_tensor])


def test_layer_norm_with_weight_bias(device: str):
    def fn(x, weight, bias):
        return F.layer_norm(x, normalized_shape=(10,), weight=weight, bias=bias)

    input_tensor = torch.randn(5, 10)
    weight = torch.randn(10)
    bias = torch.randn(10)
    check_functions_are_equivalent(fn, device, [input_tensor, weight, bias])


def test_layer_norm_multidim(device: str):
    def fn(x):
        return F.layer_norm(x, normalized_shape=(3, 4))

    input_tensor = torch.randn(2, 5, 3, 4)
    check_functions_are_equivalent(fn, device, [input_tensor])


def test_layer_norm_custom_eps(device: str):
    def fn(x):
        return F.layer_norm(x, normalized_shape=(10,), eps=1e-6)

    input_tensor = torch.randn(5, 10)
    check_functions_are_equivalent(fn, device, [input_tensor])


def test_gelu_basic(device: str):
    def fn(x):
        return F.gelu(x)

    input_tensor = torch.randn(5, 10)
    check_functions_are_equivalent(fn, device, [input_tensor])


def test_gelu_tanh_approx(device: str):
    def fn(x):
        return F.gelu(x, approximate="tanh")

    input_tensor = torch.randn(5, 10)
    check_functions_are_equivalent(fn, device, [input_tensor])


def test_gelu_negative_values(device: str):
    def fn(x):
        return F.gelu(x)

    input_tensor = torch.randn(5, 10) - 2.0  # Mostly negative values
    check_functions_are_equivalent(fn, device, [input_tensor])


def test_softmax_basic(device: str):
    def fn(x):
        return F.softmax(x, dim=-1)

    input_tensor = torch.randn(5, 10)
    check_functions_are_equivalent(fn, device, [input_tensor])


def test_softmax_dim_0(device: str):
    def fn(x):
        return F.softmax(x, dim=0)

    input_tensor = torch.randn(5, 10)
    check_functions_are_equivalent(fn, device, [input_tensor])


def test_softmax_dim_1(device: str):
    def fn(x):
        return F.softmax(x, dim=1)

    input_tensor = torch.randn(5, 10)
    check_functions_are_equivalent(fn, device, [input_tensor])


def test_softmax_multidim(device: str):
    def fn(x):
        return F.softmax(x, dim=2)

    input_tensor = torch.randn(3, 4, 5)
    check_functions_are_equivalent(fn, device, [input_tensor])


def test_softmax_negative_dim(device: str):
    def fn(x):
        return F.softmax(x, dim=-2)

    input_tensor = torch.randn(3, 4, 5)
    check_functions_are_equivalent(fn, device, [input_tensor])


def test_sum_basic(device: str):
    def fn(x):
        return torch.sum(x)

    input_tensor = torch.randn(5, 10)
    check_functions_are_equivalent(fn, device, [input_tensor])


def test_sum_with_dim(device: str):
    def fn(x):
        return torch.sum(x, dim=1)

    input_tensor = torch.randn(5, 10)
    check_functions_are_equivalent(fn, device, [input_tensor])


def test_sum_with_keepdim(device: str):
    def fn(x):
        return torch.sum(x, dim=1, keepdim=True)

    input_tensor = torch.randn(5, 10)
    check_functions_are_equivalent(fn, device, [input_tensor])


def test_sum_multiple_dims(device: str):
    def fn(x):
        return torch.sum(x, dim=[1, 2])

    input_tensor = torch.randn(3, 4, 5)
    check_functions_are_equivalent(fn, device, [input_tensor])


def test_sum_multiple_dims_keepdim(device: str):
    def fn(x):
        return torch.sum(x, dim=[1, 2], keepdim=True)

    input_tensor = torch.randn(3, 4, 5)
    check_functions_are_equivalent(fn, device, [input_tensor])


def test_sum_negative_dim(device: str):
    def fn(x):
        return torch.sum(x, dim=-1)

    input_tensor = torch.randn(3, 4, 5)
    check_functions_are_equivalent(fn, device, [input_tensor])


def test_masked_fill_basic(device: str):
    def fn(x, mask):
        return x.masked_fill(mask, -float("inf"))

    input_tensor = torch.randn(5, 10)
    mask = torch.randint(0, 2, (5, 10), dtype=torch.bool)
    check_functions_are_equivalent(fn, device, [input_tensor, mask])


def test_masked_fill_scalar_value(device: str):
    def fn(x, mask):
        return x.masked_fill(mask, 0.0)

    input_tensor = torch.randn(5, 10)
    mask = torch.randint(0, 2, (5, 10), dtype=torch.bool)
    check_functions_are_equivalent(fn, device, [input_tensor, mask])


def test_masked_fill_broadcast(device: str):
    def fn(x, mask):
        return x.masked_fill(mask, 99.0)

    input_tensor = torch.randn(3, 4, 5)
    mask = torch.randint(0, 2, (4, 5), dtype=torch.bool)
    check_functions_are_equivalent(fn, device, [input_tensor, mask])


def test_reshape_basic(device: str):
    def fn(x):
        return x.reshape(6, 4)

    input_tensor = torch.randn(3, 8)
    check_functions_are_equivalent(fn, device, [input_tensor])


def test_reshape_flatten(device: str):
    def fn(x):
        return x.reshape(-1)

    input_tensor = torch.randn(2, 3, 4)
    check_functions_are_equivalent(fn, device, [input_tensor])


def test_reshape_with_negative_dim(device: str):
    def fn(x):
        return x.reshape(2, -1, 3)

    input_tensor = torch.randn(2, 4, 3)
    check_functions_are_equivalent(fn, device, [input_tensor])


def test_unbind_basic(device: str):
    def fn(x):
        # unbind returns a tuple, so we convert to list for testing
        return list(x.unbind(dim=0))

    input_tensor = torch.randn(3, 4, 5)
    check_functions_are_equivalent(fn, device, [input_tensor])


def test_unbind_different_dim(device: str):
    def fn(x):
        return list(x.unbind(dim=1))

    input_tensor = torch.randn(2, 3, 4)
    check_functions_are_equivalent(fn, device, [input_tensor])


def test_unbind_negative_dim(device: str):
    def fn(x):
        return list(x.unbind(dim=-1))

    input_tensor = torch.randn(2, 3, 4)
    check_functions_are_equivalent(fn, device, [input_tensor])


def test_repeat_interleave_basic(device: str):
    def fn(x):
        return x.repeat_interleave(2, dim=0)

    input_tensor = torch.randn(3, 4)
    check_functions_are_equivalent(fn, device, [input_tensor])


def test_repeat_interleave_different_dim(device: str):
    def fn(x):
        return x.repeat_interleave(3, dim=1)

    input_tensor = torch.randn(2, 4, 5)
    check_functions_are_equivalent(fn, device, [input_tensor])


def test_repeat_interleave_negative_dim(device: str):
    def fn(x):
        return x.repeat_interleave(2, dim=-1)

    input_tensor = torch.randn(3, 4, 5)
    check_functions_are_equivalent(fn, device, [input_tensor])


def test_torch_full_basic(device: str):
    def fn():
        return torch.full((3, 4), -float("inf"))

    check_functions_are_equivalent(fn, device, [])


def test_torch_full_with_dtype(device: str):
    def fn():
        return torch.full((2, 3), 5.5, dtype=torch.float32)

    check_functions_are_equivalent(fn, device, [])


def test_torch_triu_basic(device: str):
    def fn(x):
        return torch.triu(x)

    input_tensor = torch.randn(4, 4)
    check_functions_are_equivalent(fn, device, [input_tensor])


def test_torch_triu_with_diagonal(device: str):
    def fn(x):
        return torch.triu(x, diagonal=1)

    input_tensor = torch.randn(3, 3)
    check_functions_are_equivalent(fn, device, [input_tensor])


def test_silu_activation(device: str):
    def fn(x):
        return F.silu(x)

    input_tensor = torch.randn(3, 4, 5)
    check_functions_are_equivalent(fn, device, [input_tensor])


def test_mse_loss_default_reduction(device: str):
    """Test MSE loss with default mean reduction"""

    def fn(input_tensor, target):
        return F.mse_loss(input_tensor, target)

    input_tensor = torch.randn(3, 4)
    target = torch.randn(3, 4)
    check_functions_are_equivalent(fn, device, [input_tensor, target])


def test_mse_loss_mean_reduction(device: str):
    """Test MSE loss with explicit mean reduction"""

    def fn(input_tensor, target):
        return F.mse_loss(input_tensor, target, reduction="mean")

    input_tensor = torch.randn(2, 5)
    target = torch.randn(2, 5)
    check_functions_are_equivalent(fn, device, [input_tensor, target])


def test_mse_loss_sum_reduction(device: str):
    """Test MSE loss with sum reduction"""

    def fn(input_tensor, target):
        return F.mse_loss(input_tensor, target, reduction="sum")

    input_tensor = torch.randn(3, 3)
    target = torch.randn(3, 3)
    check_functions_are_equivalent(fn, device, [input_tensor, target])


def test_mse_loss_none_reduction(device: str):
    """Test MSE loss with no reduction (returns element-wise squared differences)"""

    def fn(input_tensor, target):
        return F.mse_loss(input_tensor, target, reduction="none")

    input_tensor = torch.randn(2, 3)
    target = torch.randn(2, 3)
    check_functions_are_equivalent(fn, device, [input_tensor, target])


def test_mse_loss_1d(device: str):
    """Test MSE loss on 1D tensors"""

    def fn(input_tensor, target):
        return F.mse_loss(input_tensor, target)

    input_tensor = torch.randn(10)
    target = torch.randn(10)
    check_functions_are_equivalent(fn, device, [input_tensor, target])


def test_mse_loss_3d(device: str):
    """Test MSE loss on 3D tensors"""

    def fn(input_tensor, target):
        return F.mse_loss(input_tensor, target)

    input_tensor = torch.randn(2, 3, 4)
    target = torch.randn(2, 3, 4)
    check_functions_are_equivalent(fn, device, [input_tensor, target])


def test_addmm_basic(device: str):
    """Test basic torch.addmm operation"""

    def fn(bias, mat1, mat2):
        return torch.addmm(bias, mat1, mat2)

    bias = torch.randn(3, 4)
    mat1 = torch.randn(3, 5)
    mat2 = torch.randn(5, 4)
    check_functions_are_equivalent(fn, device, [bias, mat1, mat2])


def test_addmm_with_alpha_beta(device: str):
    """Test torch.addmm with custom alpha and beta parameters"""

    def fn(bias, mat1, mat2):
        return torch.addmm(bias, mat1, mat2, alpha=2.0, beta=0.5)

    bias = torch.randn(3, 4)
    mat1 = torch.randn(3, 5)
    mat2 = torch.randn(5, 4)
    check_functions_are_equivalent(fn, device, [bias, mat1, mat2])


def test_addmm_different_shapes(device: str):
    """Test torch.addmm with different matrix shapes"""

    def fn(bias, mat1, mat2):
        return torch.addmm(bias, mat1, mat2)

    bias = torch.randn(2, 8)
    mat1 = torch.randn(2, 6)
    mat2 = torch.randn(6, 8)
    check_functions_are_equivalent(fn, device, [bias, mat1, mat2])


def test_addmm_broadcast_bias(device: str):
    """Test torch.addmm with bias that needs broadcasting"""

    def fn(bias, mat1, mat2):
        return torch.addmm(bias, mat1, mat2)

    bias = torch.randn(4)  # Will broadcast to (3, 4)
    mat1 = torch.randn(3, 5)
    mat2 = torch.randn(5, 4)
    check_functions_are_equivalent(fn, device, [bias, mat1, mat2])


def test_bmm_basic(device: str):
    """Test basic torch.bmm operation (batch matrix multiplication)"""

    def fn(input, mat2):
        return torch.bmm(input, mat2)

    # Create batch matrix multiplication inputs: [batch, n, m] x [batch, m, p] = [batch, n, p]
    batch_size, n, m, p = 4, 3, 5, 6
    input = torch.randn(batch_size, n, m)
    mat2 = torch.randn(batch_size, m, p)

    check_functions_are_equivalent(fn, device, [input, mat2])


def test_bmm_different_batch_sizes(device: str):
    """Test torch.bmm with different batch sizes and matrix dimensions"""

    def fn(input, mat2):
        return torch.bmm(input, mat2)

    # Different batch size and matrix dimensions
    batch_size, n, m, p = 2, 4, 3, 7
    input = torch.randn(batch_size, n, m)
    mat2 = torch.randn(batch_size, m, p)

    check_functions_are_equivalent(fn, device, [input, mat2])


def test_bmm_single_batch(device: str):
    """Test torch.bmm with single batch dimension"""

    def fn(input, mat2):
        return torch.bmm(input, mat2)

    # Single batch case
    input = torch.randn(1, 2, 4)
    mat2 = torch.randn(1, 4, 3)

    check_functions_are_equivalent(fn, device, [input, mat2])


def test_bug_keyerror_input(device: str):
    """Test a specific bug where KeyError occurs in input handling"""

    def fn(x):
        y = torch.arange(0, x.shape[1], 1, dtype=x.dtype, device=x.device)
        z = y[None, :]
        return x + z

    # Create inputs
    x = torch.randn(2, 5)

    mark_dynamic(x, 1)

    check_functions_are_equivalent(fn, device, [x])


def test_exp(device: str):
    def fn(input):
        return torch.exp(input)

    # Single batch case
    input = torch.randn(1, 2, 4)

    check_functions_are_equivalent(fn, device, [input])


def test_group_norm(device: str):
    """Test F.group_norm with various configurations"""

    def fn(input):
        return F.group_norm(input, 2)

    # Test case: 4 channels, 2 groups
    batch_size, channels, height, width = 2, 4, 8, 8
    input = torch.randn(batch_size, channels, height, width)

    check_functions_are_equivalent(fn, device, [input])


def test_group_norm_with_weight_bias(device: str):
    """Test F.group_norm with weight and bias parameters"""

    def fn(input, weight, bias):
        return F.group_norm(input, 3, weight, bias)

    # Test case: 6 channels, 3 groups
    batch_size, channels, height, width = 1, 6, 4, 4
    input = torch.randn(batch_size, channels, height, width)
    weight = torch.randn(channels)
    bias = torch.randn(channels)

    check_functions_are_equivalent(fn, device, [input, weight, bias])


def test_group_norm_eps(device: str):
    """Test F.group_norm with custom eps parameter"""

    def fn(input):
        return F.group_norm(input, 4, eps=1e-6)

    # Test case: 8 channels, 4 groups
    batch_size, channels, height, width = 1, 8, 2, 2
    input = torch.randn(batch_size, channels, height, width)

    check_functions_are_equivalent(fn, device, [input])


def test_logical_not_bool(device: str):
    """Test torch.logical_not with boolean tensors"""

    def fn(x):
        return torch.logical_not(x)

    # Test with boolean tensor
    a = torch.tensor([True, False, True, False])

    check_functions_are_equivalent(fn, device, [a])


def test_logical_not_numeric(device: str):
    """Test torch.logical_not with numeric tensors"""

    def fn(x):
        return torch.logical_not(x)

    # Test with numeric tensor (non-zero values are treated as True)
    a = torch.tensor([0, 1, 2, -1, 0.0])

    check_functions_are_equivalent(fn, device, [a])


@pytest.mark.parametrize("shapes", [(3, 4), (2, 3, 4), (5,)])
def test_logical_not_shapes(device: str, shapes):
    """Test torch.logical_not with different tensor shapes"""

    def fn(x):
        return torch.logical_not(x)

    # Test with various shapes and numeric values
    a = torch.randint(0, 2, shapes, dtype=torch.int32)

    check_functions_are_equivalent(fn, device, [a])


def test_any_basic(device: str):
    """Test torch.any basic functionality"""

    def fn(x):
        return torch.any(x)

    # Test with tensor containing non-zero values (should return True)
    a = torch.tensor([0, 0, 1, 0])
    check_functions_are_equivalent(fn, device, [a])

    # Test with tensor containing all zeros (should return False)
    b = torch.tensor([0, 0, 0, 0])
    check_functions_are_equivalent(fn, device, [b])


@pytest.mark.parametrize("dim", [0, 1, -1])
def test_any_with_dim(device: str, dim: int):
    """Test torch.any with dimension parameter"""

    def fn(x):
        return torch.any(x, dim=dim)

    # Test with 2D tensor
    a = torch.tensor([[1, 0], [0, 0], [0, 1]])

    check_functions_are_equivalent(fn, device, [a])


def test_any_keepdim(device: str):
    """Test torch.any with keepdim parameter"""

    def fn(x):
        return torch.any(x, dim=1, keepdim=True)

    # Test with 2D tensor and keepdim=True
    a = torch.tensor([[1, 0], [0, 0], [0, 1]])

    check_functions_are_equivalent(fn, device, [a])


@pytest.mark.parametrize("shapes", [(3, 4), (2, 3, 4), (5,)])
def test_any_shapes(device: str, shapes):
    """Test torch.any with different tensor shapes"""

    def fn(x):
        return torch.any(x)

    # Test with various shapes and random binary values
    a = torch.randint(0, 2, shapes, dtype=torch.int32)

    check_functions_are_equivalent(fn, device, [a])


@pytest.mark.parametrize(
    "dtype",
    [torch.int8, torch.int32, torch.int64, torch.float32, torch.float64, torch.bool],
)
def test_any_dtypes(device: str, dtype):
    """Test torch.any with different data types"""

    def fn(x):
        return torch.any(x)

    if dtype == torch.bool:
        # For boolean dtype, create tensor with True/False values
        a = torch.tensor([True, False, False, True], dtype=dtype)
    elif dtype.is_floating_point:
        # For float dtypes, use values including 0.0 and non-zero
        a = torch.tensor([0.0, 1.5, 0.0, -2.3], dtype=dtype)
    else:
        # For integer dtypes, use mix of zero and non-zero values
        a = torch.tensor([0, 1, 0, -2], dtype=dtype)

    check_functions_are_equivalent(fn, device, [a])


@pytest.mark.parametrize("dtype", [torch.int32, torch.float32, torch.bool])
@pytest.mark.parametrize("dim", [0, 1])
def test_any_dtypes_with_dim(device: str, dtype, dim):
    """Test torch.any with different data types and dimensions"""

    def fn(x):
        return torch.any(x, dim=dim)

    if dtype == torch.bool:
        # For boolean dtype
        a = torch.tensor([[True, False], [False, False], [True, True]], dtype=dtype)
    elif dtype == torch.float32:
        # For float dtype
        a = torch.tensor([[1.0, 0.0], [0.0, 0.0], [2.5, -1.5]], dtype=dtype)
    else:
        # For integer dtype
        a = torch.tensor([[1, 0], [0, 0], [2, -1]], dtype=dtype)

    check_functions_are_equivalent(fn, device, [a])


@pytest.mark.parametrize("tensor_shapes", [(2, 3), (1, 5), (4,), (2, 3, 4)])
def test_full_like_basic(device: str, tensor_shapes: tuple):
    """Test torch.full_like with different shapes and fill values"""

    def fn(x):
        return torch.full_like(x, 5.0)

    x = torch.randn(tensor_shapes, device=device)

    check_functions_are_equivalent(fn, device, [x])


@pytest.mark.parametrize("fill_value", [0, 1, -1, 3.14, -2.5])
def test_full_like_different_values(device: str, fill_value):
    """Test torch.full_like with different fill values"""

    def fn(x):
        return torch.full_like(x, fill_value)

    x = torch.randn(3, 4, device=device)

    check_functions_are_equivalent(fn, device, [x])


@pytest.mark.parametrize(
    "dtype", [torch.float32, torch.float64, torch.int32, torch.int64]
)
def test_full_like_dtype(device: str, dtype):
    """Test torch.full_like with different dtype specifications"""

    def fn(x):
        return torch.full_like(x, 7, dtype=dtype)

    x = torch.randn(2, 3, device=device)

    check_functions_are_equivalent(fn, device, [x])


def test_full_like_scalar_tensor(device: str):
    """Test torch.full_like with scalar tensor"""

    def fn(x):
        return torch.full_like(x, 42.0)

    x = torch.tensor(1.0, device=device)

    check_functions_are_equivalent(fn, device, [x])


def test_full_like_zero_fill(device: str):
    """Test torch.full_like with zero fill value"""

    def fn(x):
        return torch.full_like(x, 0)

    x = torch.randn(2, 5, 3, device=device)

    check_functions_are_equivalent(fn, device, [x])


def test_full_like_negative_fill(device: str):
    """Test torch.full_like with negative fill value"""

    def fn(x):
        return torch.full_like(x, -10)

    x = torch.randn(4, 2, device=device)

    check_functions_are_equivalent(fn, device, [x])


@pytest.mark.parametrize("tensor_shapes", [(1, 1), (10,), (2, 2, 2, 2)])
def test_full_like_edge_cases(device: str, tensor_shapes: tuple):
    """Test torch.full_like with edge case shapes"""

    def fn(x):
        return torch.full_like(x, 100)

    x = torch.ones(tensor_shapes, device=device)

    check_functions_are_equivalent(fn, device, [x])


<<<<<<< HEAD
def test_scaled_dot_product_attention_basic(device: str):
    """Test basic scaled dot-product attention"""

    def fn(query, key, value):
        return torch.nn.functional.scaled_dot_product_attention(query, key, value)

    batch_size, seq_len, embed_dim = 2, 8, 64
    query = torch.randn(batch_size, seq_len, embed_dim, device=device)
    key = torch.randn(batch_size, seq_len, embed_dim, device=device)
    value = torch.randn(batch_size, seq_len, embed_dim, device=device)

    check_functions_are_equivalent(fn, device, [query, key, value])


def test_scaled_dot_product_attention_with_mask(device: str):
    """Test scaled dot-product attention with attention mask"""

    def fn(query, key, value, attn_mask):
        return torch.nn.functional.scaled_dot_product_attention(
            query, key, value, attn_mask=attn_mask
        )

    batch_size, seq_len, embed_dim = 2, 4, 32
    query = torch.randn(batch_size, seq_len, embed_dim, device=device)
    key = torch.randn(batch_size, seq_len, embed_dim, device=device)
    value = torch.randn(batch_size, seq_len, embed_dim, device=device)

    # Create a simple causal mask (lower triangular)
    attn_mask = torch.tril(torch.ones(seq_len, seq_len, device=device))
    attn_mask = attn_mask.masked_fill(attn_mask == 0, float("-inf"))
    attn_mask = attn_mask.masked_fill(attn_mask == 1, 0.0)

    check_functions_are_equivalent(fn, device, [query, key, value, attn_mask])


def test_scaled_dot_product_attention_different_kv_length(device: str):
    """Test scaled dot-product attention with different key/value sequence length"""

    def fn(query, key, value):
        return torch.nn.functional.scaled_dot_product_attention(query, key, value)

    batch_size, q_len, kv_len, embed_dim = 2, 6, 10, 64
    query = torch.randn(batch_size, q_len, embed_dim, device=device)
    key = torch.randn(batch_size, kv_len, embed_dim, device=device)
    value = torch.randn(batch_size, kv_len, embed_dim, device=device)

    check_functions_are_equivalent(fn, device, [query, key, value])


def test_scaled_dot_product_attention_multihead(device: str):
    """Test scaled dot-product attention with multiple heads"""

    def fn(query, key, value):
        return torch.nn.functional.scaled_dot_product_attention(query, key, value)

    batch_size, num_heads, seq_len, head_dim = 2, 8, 12, 64
    query = torch.randn(batch_size, num_heads, seq_len, head_dim, device=device)
    key = torch.randn(batch_size, num_heads, seq_len, head_dim, device=device)
    value = torch.randn(batch_size, num_heads, seq_len, head_dim, device=device)

    check_functions_are_equivalent(fn, device, [query, key, value])


def test_scaled_dot_product_attention_with_dropout_mask(device: str):
    """Test scaled dot-product attention with dropout mask"""

    def fn(query, key, value):
        # Note: for testing we use dropout_p=0 to ensure deterministic results
        dropout_p = 0.0  # No dropout for deterministic testing
        return torch.nn.functional.scaled_dot_product_attention(
            query, key, value, dropout_p=dropout_p
        )

    batch_size, seq_len, embed_dim = 2, 6, 32
    query = torch.randn(batch_size, seq_len, embed_dim, device=device)
    key = torch.randn(batch_size, seq_len, embed_dim, device=device)
    value = torch.randn(batch_size, seq_len, embed_dim, device=device)

    check_functions_are_equivalent(fn, device, [query, key, value])


def test_scaled_dot_product_attention_small_dimensions(device: str):
    """Test scaled dot-product attention with small dimensions"""

    def fn(query, key, value):
        return torch.nn.functional.scaled_dot_product_attention(query, key, value)

    batch_size, seq_len, embed_dim = 1, 3, 16
    query = torch.randn(batch_size, seq_len, embed_dim, device=device)
    key = torch.randn(batch_size, seq_len, embed_dim, device=device)
    value = torch.randn(batch_size, seq_len, embed_dim, device=device)

    check_functions_are_equivalent(fn, device, [query, key, value])


def test_scaled_dot_product_attention_single_token(device: str):
    """Test scaled dot-product attention with single token sequence"""

    def fn(query, key, value):
        return torch.nn.functional.scaled_dot_product_attention(query, key, value)

    batch_size, seq_len, embed_dim = 2, 1, 32
    query = torch.randn(batch_size, seq_len, embed_dim, device=device)
    key = torch.randn(batch_size, seq_len, embed_dim, device=device)
    value = torch.randn(batch_size, seq_len, embed_dim, device=device)

    check_functions_are_equivalent(fn, device, [query, key, value])


@pytest.mark.parametrize("embed_dim", [32, 64, 128])
def test_scaled_dot_product_attention_different_embed_dims(device: str, embed_dim: int):
    """Test scaled dot-product attention with different embedding dimensions"""

    def fn(query, key, value):
        return torch.nn.functional.scaled_dot_product_attention(query, key, value)

    batch_size, seq_len = 2, 8
    query = torch.randn(batch_size, seq_len, embed_dim, device=device)
    key = torch.randn(batch_size, seq_len, embed_dim, device=device)
    value = torch.randn(batch_size, seq_len, embed_dim, device=device)

    check_functions_are_equivalent(fn, device, [query, key, value])


def test_scaled_dot_product_attention_is_causal(device: str):
    """Test scaled dot-product attention with causal masking"""

    def fn(query, key, value):
        return torch.nn.functional.scaled_dot_product_attention(
            query, key, value, is_causal=True
        )

    batch_size, seq_len, embed_dim = 2, 6, 32
    query = torch.randn(batch_size, seq_len, embed_dim, device=device)
    key = torch.randn(batch_size, seq_len, embed_dim, device=device)
    value = torch.randn(batch_size, seq_len, embed_dim, device=device)

    check_functions_are_equivalent(fn, device, [query, key, value])


def test_scaled_dot_product_attention_cross_attention(device: str):
    """Test scaled dot-product attention for cross-attention (encoder-decoder)"""

    def fn(query, key, value):
        return torch.nn.functional.scaled_dot_product_attention(query, key, value)

    batch_size = 2
    tgt_len, src_len = 8, 12  # Different lengths for cross-attention
    embed_dim = 64

    query = torch.randn(batch_size, tgt_len, embed_dim, device=device)  # From decoder
    key = torch.randn(batch_size, src_len, embed_dim, device=device)  # From encoder
    value = torch.randn(batch_size, src_len, embed_dim, device=device)  # From encoder

    check_functions_are_equivalent(fn, device, [query, key, value])


def test_scaled_dot_product_attention_with_scale(device: str):
    """Test scaled dot-product attention with custom scale"""

    def fn(query, key, value):
        custom_scale = 0.125  # Custom scale instead of 1/sqrt(embed_dim)
        return torch.nn.functional.scaled_dot_product_attention(
            query, key, value, scale=custom_scale
        )

    batch_size, seq_len, embed_dim = 2, 4, 32
    query = torch.randn(batch_size, seq_len, embed_dim, device=device)
    key = torch.randn(batch_size, seq_len, embed_dim, device=device)
    value = torch.randn(batch_size, seq_len, embed_dim, device=device)

    check_functions_are_equivalent(fn, device, [query, key, value])
=======
@pytest.mark.parametrize("dims", [(0, 1), (1, 0)])
def test_permute_2d(device: str, dims: tuple):
    """Test torch.permute with 2D tensors"""

    def fn(x):
        return x.permute(dims)

    x = torch.randn(3, 4, device=device)

    check_functions_are_equivalent(fn, device, [x])


@pytest.mark.parametrize(
    "dims", [(0, 1, 2), (0, 2, 1), (1, 0, 2), (1, 2, 0), (2, 0, 1), (2, 1, 0)]
)
def test_permute_3d(device: str, dims: tuple):
    """Test torch.permute with 3D tensors - all permutations"""

    def fn(x):
        return x.permute(dims)

    x = torch.randn(2, 3, 4, device=device)

    check_functions_are_equivalent(fn, device, [x])


def test_permute_4d_nchw_to_nhwc(device: str):
    """Test common permutation: NCHW to NHWC format conversion"""

    def fn(x):
        # Convert from [N, C, H, W] to [N, H, W, C]
        return x.permute(0, 2, 3, 1)

    x = torch.randn(2, 3, 8, 8, device=device)  # Batch=2, Channels=3, Height=8, Width=8

    check_functions_are_equivalent(fn, device, [x])


def test_permute_4d_nhwc_to_nchw(device: str):
    """Test common permutation: NHWC to NCHW format conversion"""

    def fn(x):
        # Convert from [N, H, W, C] to [N, C, H, W]
        return x.permute(0, 3, 1, 2)

    x = torch.randn(2, 8, 8, 3, device=device)  # Batch=2, Height=8, Width=8, Channels=3

    check_functions_are_equivalent(fn, device, [x])


def test_permute_with_negative_indices(device: str):
    """Test torch.permute with negative dimension indices"""

    def fn(x):
        # Equivalent to (0, 2, 1) for 3D tensor
        return x.permute(0, -1, -2)

    x = torch.randn(2, 3, 4, device=device)

    check_functions_are_equivalent(fn, device, [x])


def test_permute_identity(device: str):
    """Test permute with identity permutation (no change)"""

    def fn(x):
        return x.permute(0, 1, 2)

    x = torch.randn(2, 3, 4, device=device)

    check_functions_are_equivalent(fn, device, [x])


def test_permute_reverse_order(device: str):
    """Test permute that reverses all dimensions"""

    def fn(x):
        return x.permute(2, 1, 0)

    x = torch.randn(2, 3, 4, device=device)

    check_functions_are_equivalent(fn, device, [x])


@pytest.mark.parametrize("tensor_shapes", [(5,), (1, 10), (2, 3, 4), (1, 2, 3, 4, 5)])
def test_permute_different_shapes(device: str, tensor_shapes: tuple):
    """Test permute with various tensor shapes"""

    def fn(x):
        # Create a permutation that reverses the dimensions
        dims = tuple(range(len(x.shape) - 1, -1, -1))
        return x.permute(dims)

    x = torch.randn(tensor_shapes, device=device)

    check_functions_are_equivalent(fn, device, [x])


def test_permute_with_arithmetic(device: str):
    """Test permute combined with arithmetic operations"""

    def fn(x, y):
        x_permuted = x.permute(1, 0, 2)
        y_permuted = y.permute(1, 0, 2)
        return x_permuted + y_permuted

    x = torch.randn(2, 3, 4, device=device)
    y = torch.randn(2, 3, 4, device=device)

    check_functions_are_equivalent(fn, device, [x, y])


def test_permute_chain(device: str):
    """Test chaining multiple permute operations"""

    def fn(x):
        # Apply permute twice
        step1 = x.permute(2, 1, 0)  # Reverse all dims
        step2 = step1.permute(2, 1, 0)  # Reverse again (should be back to original)
        return step2

    x = torch.randn(2, 3, 4, device=device)

    check_functions_are_equivalent(fn, device, [x])


def test_permute_transpose_equivalent(device: str):
    """Test that permute(1, 0) is equivalent to transpose for 2D tensors"""

    def fn(x):
        return x.permute(1, 0)

    x = torch.randn(3, 4, device=device)

    # This should be equivalent to x.t() or x.transpose(0, 1)
    check_functions_are_equivalent(fn, device, [x])


def test_permute_1d_identity(device: str):
    """Test permute with 1D tensor (identity operation)"""

    def fn(x):
        # 1D tensors can only be permuted with (0,)
        return x.permute(0)

    x = torch.randn(5, device=device)

    check_functions_are_equivalent(fn, device, [x])
>>>>>>> 60225fcc
<|MERGE_RESOLUTION|>--- conflicted
+++ resolved
@@ -4203,7 +4203,6 @@
     check_functions_are_equivalent(fn, device, [x])
 
 
-<<<<<<< HEAD
 def test_scaled_dot_product_attention_basic(device: str):
     """Test basic scaled dot-product attention"""
 
@@ -4376,7 +4375,8 @@
     value = torch.randn(batch_size, seq_len, embed_dim, device=device)
 
     check_functions_are_equivalent(fn, device, [query, key, value])
-=======
+
+
 @pytest.mark.parametrize("dims", [(0, 1), (1, 0)])
 def test_permute_2d(device: str, dims: tuple):
     """Test torch.permute with 2D tensors"""
@@ -4524,5 +4524,4 @@
 
     x = torch.randn(5, device=device)
 
-    check_functions_are_equivalent(fn, device, [x])
->>>>>>> 60225fcc
+    check_functions_are_equivalent(fn, device, [x])