--- conflicted
+++ resolved
@@ -339,7 +339,6 @@
     check_functions_are_equivalent(fn, device, [a, b])
 
 
-<<<<<<< HEAD
 def test_log1p_basic(device: str):
     """Test basic log1p functionality"""
 
@@ -363,7 +362,11 @@
         torch.tensor([-0.1, -0.01, -0.001, -0.0001]),  # Small negative values
         torch.tensor([1e-6, -1e-6, 1e-10, -1e-10]),  # Very small values
         torch.rand(2, 3) * 0.2 - 0.1,  # Random small values in (-0.1, 0.1)
-=======
+    ]
+    for test_tensor in test_cases:
+        check_functions_are_equivalent(fn, device, [test_tensor])
+
+
 def test_log_basic(device: str):
     """Test basic log functionality"""
 
@@ -388,14 +391,12 @@
             [math.e, 1.0, math.e**2, math.e**0.5]
         ),  # Values with known log results
         torch.rand(2, 3) * 10 + 0.1,  # Random positive values in range (0.1, 10.1)
->>>>>>> 16ae0408
     ]
 
     for test_tensor in test_cases:
         check_functions_are_equivalent(fn, device, [test_tensor])
 
 
-<<<<<<< HEAD
 def test_log1p_various_ranges(device: str):
     """Test log1p with various value ranges"""
 
@@ -407,7 +408,11 @@
         torch.tensor([math.e - 1, 0.0, math.e**2 - 1]),  # Values with known results
         torch.tensor([-0.5, -0.9, -0.99, -0.999]),  # Negative values approaching -1
         torch.rand(2, 3) * 5 - 0.5,  # Random values in (-0.5, 4.5)
-=======
+    ]
+    for test_tensor in test_cases:
+        check_functions_are_equivalent(fn, device, [test_tensor])
+
+
 def test_log_edge_cases(device: str):
     """Test log with edge cases"""
 
@@ -420,14 +425,12 @@
         torch.tensor([math.e]),  # log(e) = 1
         torch.tensor([1e-5, 1e5]),  # Very small and very large positive values
         torch.tensor([0.001, 1000.0]),  # Range of magnitudes
->>>>>>> 16ae0408
     ]
 
     for test_tensor in test_cases:
         check_functions_are_equivalent(fn, device, [test_tensor])
 
 
-<<<<<<< HEAD
 def test_log1p_edge_cases(device: str):
     """Test log1p with edge cases"""
 
@@ -440,8 +443,11 @@
         torch.tensor([math.e - 1]),  # log1p(e-1) = 1
         torch.tensor([-0.9999, 0.9999]),  # Close to domain boundary and symmetric
         torch.tensor([100.0, 1000.0]),  # Large positive values
-=======
->>>>>>> 16ae0408
+    ]
+    for test_tensor in test_cases:
+        check_functions_are_equivalent(fn, device, [test_tensor])
+
+
 def test_isnan_basic(device: str):
     """Test basic isnan functionality"""
 
@@ -494,7 +500,6 @@
         check_functions_are_equivalent(fn, device, [test_tensor])
 
 
-<<<<<<< HEAD
 def test_tensor_log1p_method(device: str):
     """Test tensor.log1p() method"""
 
@@ -503,7 +508,10 @@
 
     # Use range where log1p is well-defined (x > -1)
     x = torch.rand(3, 4) * 3 - 0.5  # Range (-0.5, 2.5)
-=======
+
+    check_functions_are_equivalent(fn, device, [x])
+
+
 def test_tensor_log_method(device: str):
     """Test tensor.log() method"""
 
@@ -516,7 +524,6 @@
     check_functions_are_equivalent(fn, device, [x])
 
 
->>>>>>> 16ae0408
 def test_tensor_isnan_method(device: str):
     """Test tensor.isnan() method"""
 
