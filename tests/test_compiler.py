--- conflicted
+++ resolved
@@ -339,7 +339,6 @@
     check_functions_are_equivalent(fn, device, [a, b])
 
 
-<<<<<<< HEAD
 def test_log_basic(device: str):
     """Test basic log functionality"""
 
@@ -382,7 +381,6 @@
         torch.tensor([math.e]),  # log(e) = 1
         torch.tensor([1e-5, 1e5]),  # Very small and very large positive values
         torch.tensor([0.001, 1000.0]),  # Range of magnitudes
-=======
 def test_isnan_basic(device: str):
     """Test basic isnan functionality"""
 
@@ -429,14 +427,12 @@
         torch.tensor(
             [1e10, -1e10, 1e-10, float("nan")]
         ),  # Very large and small numbers
->>>>>>> 491dd957
     ]
 
     for test_tensor in test_cases:
         check_functions_are_equivalent(fn, device, [test_tensor])
 
 
-<<<<<<< HEAD
 def test_tensor_log_method(device: str):
     """Test tensor.log() method"""
 
@@ -445,7 +441,6 @@
 
     # Positive values for log domain
     x = torch.rand(3, 4) * 5 + 0.5  # Range (0.5, 5.5)
-=======
 def test_tensor_isnan_method(device: str):
     """Test tensor.isnan() method"""
 
@@ -454,7 +449,6 @@
 
     # Mix of NaN and regular values
     x = torch.tensor([1.0, float("nan"), -3.5, float("nan"), 0.0])
->>>>>>> 491dd957
     check_functions_are_equivalent(fn, device, [x])
 
 
